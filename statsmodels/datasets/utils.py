<<<<<<< HEAD
from statsmodels.compat.python import (StringIO, urlopen, HTTPError, URLError,
                                       lrange, urljoin, long, PY3)

import shutil
=======
from statsmodels.compat.python import lrange

from io import StringIO
>>>>>>> 8be40178
from os import environ, makedirs
from os.path import abspath, dirname, exists, expanduser, join
import shutil
from urllib.error import HTTPError, URLError
from urllib.parse import urljoin
from urllib.request import urlopen

import numpy as np
from pandas import Index, read_csv, read_stata


def webuse(data, baseurl='https://www.stata-press.com/data/r11/', as_df=True):
    """
    Download and return an example dataset from Stata.

    Parameters
    ----------
    data : str
        Name of dataset to fetch.
    baseurl : str
        The base URL to the stata datasets.
    as_df : bool
        Deprecated. Always returns a DataFrame

    Returns
    -------
    dta : DataFrame
        A DataFrame containing the Stata dataset.

    Examples
    --------
    >>> dta = webuse('auto')

    Notes
    -----
    Make sure baseurl has trailing forward slash. Does not do any
    error checking in response URLs.
    """
    url = urljoin(baseurl, data+'.dta')
    return read_stata(url)


class Dataset(dict):
    def __init__(self, **kw):
        # define some default attributes, so pylint can find them
        self.endog = None
        self.exog = None
        self.data = None
        self.names = None

        dict.__init__(self, kw)
        self.__dict__ = self
        # Some datasets have string variables. If you want a raw_data
        # attribute you must create this in the dataset's load function.
        try:  # some datasets have string variables
            self.raw_data = self.data.astype(float)
        except Exception:
            # Some datasets will not have raw data
            pass

    def __repr__(self):
        return str(self.__class__)


def process_pandas(data, endog_idx=0, exog_idx=None, index_idx=None):
    names = data.columns

    if isinstance(endog_idx, int):
        endog_name = names[endog_idx]
        endog = data[endog_name].copy()
        if exog_idx is None:
            exog = data.drop([endog_name], axis=1)
        else:
            exog = data[names[exog_idx]].copy()
    else:
        endog = data.loc[:, endog_idx].copy()
        endog_name = list(endog.columns)
        if exog_idx is None:
            exog = data.drop(endog_name, axis=1)
        elif isinstance(exog_idx, int):
            exog = data[names[exog_idx]].copy()
        else:
            exog = data[names[exog_idx]].copy()

    if index_idx is not None:  # NOTE: will have to be improved for dates
        index = Index(data.iloc[:, index_idx])
        endog.index = index
        exog.index = index.copy()
        data = data.set_index(names[index_idx])

    exog_name = list(exog.columns)
    dataset = Dataset(data=data, names=list(names), endog=endog,
                      exog=exog, endog_name=endog_name, exog_name=exog_name)
    return dataset


def _maybe_reset_index(data):
    """
    All the Rdatasets have the integer row.labels from R if there is no
    real index. Strip this for a zero-based index
    """
    if data.index.equals(Index(lrange(1, len(data) + 1))):
        data = data.reset_index(drop=True)
    return data


def _get_cache(cache):
    if cache is False:
        # do not do any caching or load from cache
        cache = None
    elif cache is True:  # use default dir for cache
        cache = get_data_home(None)
    else:
        cache = get_data_home(cache)
    return cache


def _cache_it(data, cache_path):
    import zlib
<<<<<<< HEAD
    open(cache_path, "wb").write(zlib.compress(data))
=======
    with open(cache_path, "wb") as zf:
        zf.write(zlib.compress(data))
>>>>>>> 8be40178


def _open_cache(cache_path):
    import zlib
<<<<<<< HEAD
    data = zlib.decompress(open(cache_path, 'rb').read())
    # return as bytes object encoded in utf-8 for cross-compat of cached
    return data
=======

    # return as bytes object encoded in utf-8 for cross-compat of cached
    with open(cache_path, 'rb') as zf:
        return zlib.decompress(zf.read())
>>>>>>> 8be40178


def _urlopen_cached(url, cache):
    """
    Tries to load data from cache location otherwise downloads it. If it
    downloads the data and cache is not None then it will put the downloaded
    data in the cache path.
    """
    from_cache = False
    if cache is not None:
        file_name = url.split("://")[-1].replace('/', ',')
        file_name = file_name.split('.')
        if len(file_name) > 1:
            file_name[-2] += '-v2'
        else:
            file_name[0] += '-v2'
        file_name = '.'.join(file_name) + ".zip"
        cache_path = join(cache, file_name)
        try:
            data = _open_cache(cache_path)
            from_cache = True
        except Exception:
            # Hit this if not in cache
            pass

    # not using the cache or did not find it in cache
    if not from_cache:
        data = urlopen(url, timeout=3).read()
        if cache is not None:  # then put it in the cache
            _cache_it(data, cache_path)
    return data, from_cache


def _get_data(base_url, dataname, cache, extension="csv"):
    url = base_url + (dataname + ".%s") % extension
    try:
        data, from_cache = _urlopen_cached(url, cache)
    except HTTPError as err:
        if '404' in str(err):
            raise ValueError("Dataset %s was not found." % dataname)
        else:
            raise err

    data = data.decode('utf-8', 'strict')
    return StringIO(data), from_cache


def _get_dataset_meta(dataname, package, cache):
    # get the index, you'll probably want this cached because you have
    # to download info about all the data to get info about any of the data...
    index_url = ("https://raw.githubusercontent.com/vincentarelbundock/"
                 "Rdatasets/master/datasets.csv")
    data, _ = _urlopen_cached(index_url, cache)
    data = data.decode('utf-8', 'strict')
    index = read_csv(StringIO(data))
    idx = np.logical_and(index.Item == dataname, index.Package == package)
    if not idx.any():
        raise ValueError(
            f"Item {dataname} from Package {package} was not found. Check "
            f"the CSV file at {index_url} to verify the Item and Package."
        )
    dataset_meta = index.loc[idx]
    return dataset_meta["Title"].iloc[0]


def get_rdataset(dataname, package="datasets", cache=False):
    """download and return R dataset

    Parameters
    ----------
    dataname : str
        The name of the dataset you want to download
    package : str
        The package in which the dataset is found. The default is the core
        'datasets' package.
    cache : bool or str
        If True, will download this data into the STATSMODELS_DATA folder.
        The default location is a folder called statsmodels_data in the
        user home folder. Otherwise, you can specify a path to a folder to
        use for caching the data. If False, the data will not be cached.

    Returns
    -------
    dataset : Dataset
        A `statsmodels.data.utils.Dataset` instance. This objects has
        attributes:

        * data - A pandas DataFrame containing the data
        * title - The dataset title
        * package - The package from which the data came
        * from_cache - Whether not cached data was retrieved
        * __doc__ - The verbatim R documentation.

    Notes
    -----
    If the R dataset has an integer index. This is reset to be zero-based.
    Otherwise the index is preserved. The caching facilities are dumb. That
    is, no download dates, e-tags, or otherwise identifying information
    is checked to see if the data should be downloaded again or not. If the
    dataset is in the cache, it's used.
    """
    # NOTE: use raw github bc html site might not be most up to date
    data_base_url = ("https://raw.githubusercontent.com/vincentarelbundock/Rdatasets/"
                     "master/csv/"+package+"/")
    docs_base_url = ("https://raw.githubusercontent.com/vincentarelbundock/Rdatasets/"
                     "master/doc/"+package+"/rst/")
    cache = _get_cache(cache)
    data, from_cache = _get_data(data_base_url, dataname, cache)
    data = read_csv(data, index_col=0)
    data = _maybe_reset_index(data)

    title = _get_dataset_meta(dataname, package, cache)
    doc, _ = _get_data(docs_base_url, dataname, cache, "rst")

    return Dataset(data=data, __doc__=doc.read(), package=package, title=title,
                   from_cache=from_cache)

# The below function were taken from sklearn


def get_data_home(data_home=None):
    """Return the path of the statsmodels data dir.

    This folder is used by some large dataset loaders to avoid
    downloading the data several times.

    By default the data dir is set to a folder named 'statsmodels_data'
    in the user home folder.

    Alternatively, it can be set by the 'STATSMODELS_DATA' environment
    variable or programatically by giving an explicit folder path. The
    '~' symbol is expanded to the user home folder.

    If the folder does not already exist, it is automatically created.
    """
    if data_home is None:
        data_home = environ.get('STATSMODELS_DATA',
                                join('~', 'statsmodels_data'))
    data_home = expanduser(data_home)
    if not exists(data_home):
        makedirs(data_home)
    return data_home


def clear_data_home(data_home=None):
    """Delete all the content of the data home cache."""
    data_home = get_data_home(data_home)
    shutil.rmtree(data_home)


def check_internet(url=None):
    """Check if internet is available"""
    url = "https://github.com" if url is None else url
    try:
        urlopen(url)
    except URLError:
        return False
    return True


def strip_column_names(df):
    """
    Remove leading and trailing single quotes

    Parameters
    ----------
    df : DataFrame
        DataFrame to process

    Returns
    -------
    df : DataFrame
        DataFrame with stripped column names

    Notes
    -----
    In-place modification
    """
    columns = []
    for c in df:
        if c.startswith('\'') and c.endswith('\''):
            c = c[1:-1]
        elif c.startswith('\''):
            c = c[1:]
        elif c.endswith('\''):
            c = c[:-1]
        columns.append(c)
    df.columns = columns
    return df


def load_csv(base_file, csv_name, sep=',', convert_float=False):
    """Standard simple csv loader"""
    filepath = dirname(abspath(base_file))
    filename = join(filepath,csv_name)
    engine = 'python' if sep != ',' else 'c'
    float_precision = {}
    if engine == 'c':
        float_precision = {'float_precision': 'high'}
    data = read_csv(filename, sep=sep, engine=engine, **float_precision)
    if convert_float:
        data = data.astype(float)
    return data<|MERGE_RESOLUTION|>--- conflicted
+++ resolved
@@ -1,13 +1,6 @@
-<<<<<<< HEAD
-from statsmodels.compat.python import (StringIO, urlopen, HTTPError, URLError,
-                                       lrange, urljoin, long, PY3)
-
+from statsmodels.compat.python import (StringIO, urlopen, HTTPError, URLError, lrange,
+                                       cPickle, urljoin, long, PY3)
 import shutil
-=======
-from statsmodels.compat.python import lrange
-
-from io import StringIO
->>>>>>> 8be40178
 from os import environ, makedirs
 from os.path import abspath, dirname, exists, expanduser, join
 import shutil
@@ -126,27 +119,29 @@
 
 
 def _cache_it(data, cache_path):
-    import zlib
-<<<<<<< HEAD
-    open(cache_path, "wb").write(zlib.compress(data))
-=======
-    with open(cache_path, "wb") as zf:
-        zf.write(zlib.compress(data))
->>>>>>> 8be40178
+    if PY3:
+        # for some reason encode("zip") won't work for me in Python 3?
+        import zlib
+        # use protocol 2 so can open with python 2.x if cached in 3.x
+        data = data.decode('utf-8')
+        open(cache_path, "wb").write(zlib.compress(cPickle.dumps(data,
+                                                                 protocol=2)))
+    else:
+        open(cache_path, "wb").write(cPickle.dumps(data).encode("zip"))
 
 
 def _open_cache(cache_path):
-    import zlib
-<<<<<<< HEAD
-    data = zlib.decompress(open(cache_path, 'rb').read())
-    # return as bytes object encoded in utf-8 for cross-compat of cached
+    if PY3:
+        # NOTE: don't know why but decode('zip') doesn't work on my
+        # Python 3 build
+        import zlib
+        data = zlib.decompress(open(cache_path, 'rb').read())
+        # return as bytes object encoded in utf-8 for cross-compat of cached
+        data = cPickle.loads(data).encode('utf-8')
+    else:
+        data = open(cache_path, 'rb').read().decode('zip')
+        data = cPickle.loads(data)
     return data
-=======
-
-    # return as bytes object encoded in utf-8 for cross-compat of cached
-    with open(cache_path, 'rb') as zf:
-        return zlib.decompress(zf.read())
->>>>>>> 8be40178
 
 
 def _urlopen_cached(url, cache):
