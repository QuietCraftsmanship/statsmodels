"""
Run x12/x13-arima specs in a subprocess from Python and curry results back
into python.

Notes
-----
Many of the functions are called x12. However, they are also intended to work
for x13. If this is not the case, it's a bug.
"""

from statsmodels.compat.pandas import deprecate_kwarg

import os
import re
import subprocess
import tempfile
from warnings import warn

import pandas as pd

from statsmodels.tools.sm_exceptions import (
    IOWarning,
    X13Error,
    X13NotFoundError,
    X13Warning,
)
from statsmodels.tools.tools import Bunch

__all__ = ["x13_arima_select_order", "x13_arima_analysis"]

_binary_names = ("x13as.exe", "x13as", "x12a.exe", "x12a", "x13as_ascii", "x13as_html")


class _freq_to_period:
    def __getitem__(self, key):
        if key.startswith("M"):
            return 12
        elif key.startswith("Q"):
            return 4
        elif key.startswith("W"):
            return 52


_freq_to_period = _freq_to_period()

_period_to_freq = {12: "M", 4: "Q"}
_log_to_x12 = {True: "log", False: "none", None: "auto"}
_bool_to_yes_no = lambda x: "yes" if x else "no"  # noqa:E731


def _find_x12(x12path=None, prefer_x13=True):
    """
    If x12path is not given, then either x13as[.exe] or x12a[.exe] must
    be found on the PATH. Otherwise, the environmental variable X12PATH or
    X13PATH must be defined. If prefer_x13 is True, only X13PATH is searched
    for. If it is false, only X12PATH is searched for.
    """
    global _binary_names
    if x12path is not None and x12path.endswith(_binary_names):
        # remove binary from path if path is not a directory
        if not os.path.isdir(x12path):
            x12path = os.path.dirname(x12path)

    if not prefer_x13:  # search for x12 first
        _binary_names = _binary_names[::-1]
        if x12path is None:
            x12path = os.getenv("X12PATH", "")
        if not x12path:
            x12path = os.getenv("X13PATH", "")
    elif x12path is None:
        x12path = os.getenv("X13PATH", "")
        if not x12path:
            x12path = os.getenv("X12PATH", "")

    for binary in _binary_names:
        x12 = os.path.join(x12path, binary)
        try:
            subprocess.check_call(x12, stdout=subprocess.PIPE, stderr=subprocess.PIPE)
            return x12
        except OSError:
            pass

    else:
        return False


def _check_x12(x12path=None):
    x12path = _find_x12(x12path)
    if not x12path:
        raise X13NotFoundError(
            "x12a and x13as not found on path. Give the "
            "path, put them on PATH, or set the "
            "X12PATH or X13PATH environmental variable."
        )
    return x12path


def _clean_order(order):
    """
    Takes something like (1 1 0)(0 1 1) and returns a arma order, sarma
    order tuple. Also accepts (1 1 0) and return arma order and (0, 0, 0)
    """
    order = re.findall(r"\([0-9 ]*?\)", order)

    def clean(x):
        return tuple(map(int, re.sub("[()]", "", x).split(" ")))

    if len(order) > 1:
        order, sorder = map(clean, order)
    else:
        order = clean(order[0])
        sorder = (0, 0, 0)

    return order, sorder


def run_spec(x12path, specpath, outname=None, meta=False, datameta=False):
    if meta and datameta:
        raise ValueError("Cannot specify both meta and datameta.")
    if meta:
        args = [x12path, "-m " + specpath]
    elif datameta:
        args = [x12path, "-d " + specpath]
    else:
        args = [x12path, specpath]

    if outname:
        args += [outname]

    return subprocess.Popen(args, stdout=subprocess.PIPE, stderr=subprocess.STDOUT)


def _make_automdl_options(maxorder, maxdiff, diff):
    options = "\n"
    options += f"maxorder = ({maxorder[0]} {maxorder[1]})\n"
    if maxdiff is not None:  # maxdiff always takes precedence
        options += f"maxdiff = ({maxdiff[0]} {maxdiff[1]})\n"
    else:
        options += f"diff = ({diff[0]} {diff[1]})\n"
    return options


def _make_var_names(exog):
    if hasattr(exog, "name"):
        var_names = [exog.name]
    elif hasattr(exog, "columns"):
        var_names = exog.columns
    else:
        raise ValueError("exog is not a Series or DataFrame or is unnamed.")
    try:
        var_names = " ".join(var_names)
    except TypeError:  # cannot have names that are numbers, pandas default
        from statsmodels.base.data import _make_exog_names

        if exog.ndim == 1:
            var_names = "x1"
        else:
            var_names = " ".join(_make_exog_names(exog))
    return var_names


def _make_regression_options(trading, exog):
    if not trading and exog is None:  # start regression spec
        return ""

    reg_spec = "regression{\n"
    if trading:
        reg_spec += "    variables = (td)\n"
    if exog is not None:
        var_names = _make_var_names(exog)
        reg_spec += f"    user = ({var_names})\n"
        reg_spec += "    data = ({})\n".format(
            "\n".join(map(str, exog.values.ravel().tolist()))
        )

    reg_spec += "}\n"  # close out regression spec
    return reg_spec


def _make_forecast_options(forecast_periods):
    if forecast_periods is None:
        return ""
    forecast_spec = "forecast{\n"
    forecast_spec += f"maxlead = ({forecast_periods})\n}}\n"
    return forecast_spec


def _check_errors(errors):
    errors = errors[errors.find("spc:") + 4 :].strip()
    if errors and "ERROR" in errors:
        raise X13Error(errors)
    elif errors and "WARNING" in errors:
        warn(errors, X13Warning)


def _convert_out_to_series(x, dates, name):
    """
    Convert x to a DataFrame where x is a string in the format given by
    x-13arima-seats output.
    """
    from io import StringIO

    from pandas import read_csv

    out = read_csv(StringIO(x), skiprows=2, header=None, sep="\t", engine="python")
    return out.set_index(dates).rename(columns={1: name})[name]


def _open_and_read(fname):
    # opens a file, reads it, and make sure it's closed
    with open(fname, encoding="utf-8") as fin:
        fout = fin.read()
    return fout


class Spec:
    @property
    def spec_name(self):
        return self.__class__.__name__.replace("Spec", "")

    def create_spec(self, **kwargs):
        spec = """{name} {{
        {options}
        }}
        """
        return spec.format(name=self.spec_name, options=self.options)

    def set_options(self, **kwargs):
        options = ""
        for key, value in kwargs.items():
            options += f"{key}={value}\n"
            self.__dict__.update({key: value})
        self.options = options


class SeriesSpec(Spec):
    """
    Parameters
    ----------
    data
    appendbcst : bool
    appendfcst : bool
    comptype
    compwt
    decimals
    modelspan
    name
    period
    precision
    to_print
    to_save
    span
    start
    title
    series_type

    Notes
    -----
    Rarely used arguments

    divpower
    missingcode
    missingval
    saveprecision
    trimzero
    """

    def __init__(
        self,
        data,
        name="Unnamed Series",
        appendbcst=False,
        appendfcst=False,
        comptype=None,
        compwt=1,
        decimals=0,
        modelspan=(),
        period=12,
        precision=0,
        to_print=[],
        to_save=[],
        span=(),
        start=(1, 1),
        title="",
        series_type=None,
        divpower=None,
        missingcode=-99999,
        missingval=1000000000,
    ):
        appendbcst, appendfcst = map(
            _bool_to_yes_no,
            [
                appendbcst,
                appendfcst,
            ],
        )

        series_name = f'"{name[:64]}"'  # trim to 64 characters
        title = f'"{title[:79]}"'  # trim to 79 characters
        self.set_options(
            data=data,
            appendbcst=appendbcst,
            appendfcst=appendfcst,
            period=period,
            start=start,
            title=title,
            name=series_name,
        )


def pandas_to_series_spec(x):
    # from statsmodels.tools.data import _check_period_index
    # check_period_index(x)
    if hasattr(x, "columns"):  # convert to series
        if len(x.columns) > 1:
            raise ValueError("Does not handle DataFrame with more than one " "column")
        x = x[x.columns[0]]

    data = "({})".format("\n".join(map(str, x.values.tolist())))

    # get periodicity
    # get start / first data
    # give it a title
    try:
        period = _freq_to_period[x.index.freqstr]
    except (AttributeError, ValueError):
        from pandas.tseries.api import infer_freq

        period = _freq_to_period[infer_freq(x.index)]
    start_date = x.index[0]
    if period == 12:
        year, stperiod = start_date.year, start_date.month
    elif period == 4:
        year, stperiod = start_date.year, start_date.quarter
    else:  # pragma: no cover
        raise ValueError(
            "Only monthly and quarterly periods are supported."
            " Please report or send a pull request if you want "
            "this extended."
        )

    if hasattr(x, "name"):
        name = x.name or "Unnamed Series"
    else:
        name = "Unnamed Series"
    series_spec = SeriesSpec(
        data=data, name=name, period=period, title=name, start=f"{year}.{stperiod}"
    )
    return series_spec


<<<<<<< HEAD
@deprecate_kwarg("forecast_years", "forecast_periods")
def x13_arima_analysis(
    endog,
    maxorder=(2, 1),
    maxdiff=(2, 1),
    diff=None,
    exog=None,
    log=None,
    outlier=True,
    trading=False,
    forecast_periods=None,
    retspec=False,
    speconly=False,
    start=None,
    freq=None,
    print_stdout=False,
    x12path=None,
    prefer_x13=True,
    log_diagnostics=False,
    tempdir=None,
):
=======
@deprecate_kwarg('forecast_years', 'forecast_periods')
def x13_arima_analysis(endog, maxorder=(2, 1), maxdiff=(2, 1), diff=None,
                       exog=None, log=None, outlier=True, trading=False,
                       forecast_periods=None, retspec=False,
                       speconly=False, start=None, freq=None,
                       rawspec=None, print_stdout=False, x12path=None,
                       prefer_x13=True, tempdir=None):
>>>>>>> c756e120
    """
    Perform x13-arima analysis for monthly or quarterly data.

    Parameters
    ----------
    endog : array_like, pandas.Series
        The series to model. It is best to use a pandas object with a
        DatetimeIndex or PeriodIndex. However, you can pass an array-like
        object. If your object does not have a dates index then ``start`` and
        ``freq`` are not optional.
    maxorder : tuple
        The maximum order of the regular and seasonal ARMA polynomials to
        examine during the model identification. The order for the regular
        polynomial must be greater than zero and no larger than 4. The
        order for the seasonal polynomial may be 1 or 2.
    maxdiff : tuple
        The maximum orders for regular and seasonal differencing in the
        automatic differencing procedure. Acceptable inputs for regular
        differencing are 1 and 2. The maximum order for seasonal differencing
        is 1. If ``diff`` is specified then ``maxdiff`` should be None.
        Otherwise, ``diff`` will be ignored. See also ``diff``.
    diff : tuple
        Fixes the orders of differencing for the regular and seasonal
        differencing. Regular differencing may be 0, 1, or 2. Seasonal
        differencing may be 0 or 1. ``maxdiff`` must be None, otherwise
        ``diff`` is ignored.
    exog : array_like
        Exogenous variables.
    log : bool or None
        If None, it is automatically determined whether to log the series or
        not. If False, logs are not taken. If True, logs are taken.
    outlier : bool
        Whether or not outliers are tested for and corrected, if detected.
    trading : bool
        Whether or not trading day effects are tested for.
    forecast_periods : int
        Number of forecasts produced. The default is None.
    retspec : bool
        Whether to return the created specification file. Can be useful for
        debugging.
    speconly : bool
        Whether to create the specification file and then return it without
        performing the analysis. Can be useful for debugging.
    start : str, datetime
        Must be given if ``endog`` does not have date information in its index.
        Anything accepted by pandas.DatetimeIndex for the start value.
    freq : str
        Must be givein if ``endog`` does not have date information in its
        index. Anything accepted by pandas.DatetimeIndex for the freq value.
    rawspec : str or Path
        As this wrapper does not provide all the available parameter
        options, users can provide a full spec file instead.
        If valid Path, will read in contents of file, otherwise string will 
        be treated as a valid spec file. Other parameters for the spec file
        will be IGNORED.
        Series data and required output formats are spliced into spec file
        before it is passed to x12/x13.
    print_stdout : bool
        The stdout from X12/X13 is suppressed. To print it out, set this
        to True. Default is False.
    x12path : str or None
        The path to x12 or x13 binary. If None, the program will attempt
        to find x13as or x12a on the PATH or by looking at X13PATH or
        X12PATH depending on the value of prefer_x13.
    prefer_x13 : bool
        If True, will look for x13as first and will fallback to the X13PATH
        environmental variable. If False, will look for x12a first and will
        fallback to the X12PATH environmental variable. If x12path points
        to the path for the X12/X13 binary, it does nothing.
    log_diagnostics : bool
        If True, returns D8 F-Test, M07, and Q diagnostics from the X13
        savelog. Set to False by default.
    tempdir : str
        The path to where temporary files are created by the function.
        If None, files are created in the default temporary file location.

    Returns
    -------
    Bunch
        A bunch object containing the listed attributes.

        - results : str
          The full output from the X12/X13 run.
        - seasadj : pandas.Series
          The final seasonally adjusted ``endog``.
        - trend : pandas.Series
          The trend-cycle component of ``endog``.
        - irregular : pandas.Series
          The final irregular component of ``endog``.
        - stdout : str
          The captured stdout produced by x12/x13.
        - spec : str, optional
          Returned if ``retspec`` is True. The only thing returned if
          ``speconly`` is True.
        - x13_diagnostic : dict
          Returns F-D8, M07, and Q metrics if True. Returns dict with no
          metrics if False

    Notes
    -----
    This works by creating a specification file, writing it to a temporary
    directory, invoking X12/X13 in a subprocess, and reading the output
    directory, invoking exog12/X13 in a subprocess, and reading the output
    back in.
    """
    x12path = _check_x12(x12path)

    if not isinstance(endog, (pd.DataFrame, pd.Series)):
        if start is None or freq is None:
<<<<<<< HEAD
            raise ValueError(
                "start and freq cannot be none if endog is not " "a pandas object"
            )
        idx = pd.date_range(start=start, periods=len(endog), freq=freq)
        endog = pd.Series(endog, index=idx)

    spec_obj = pandas_to_series_spec(endog)
    spec = spec_obj.create_spec()
    spec += f"transform{{function={_log_to_x12[log]}}}\n"
    if outlier:
        spec += "outlier{}\n"
    options = _make_automdl_options(maxorder, maxdiff, diff)
    spec += f"automdl{{{options}}}\n"
    spec += _make_regression_options(trading, exog)
    spec += _make_forecast_options(forecast_periods)
    spec += "x11{ save=(d11 d12 d13) \n savelog=(fd8 m7 q)}"
=======
            raise ValueError("start and freq cannot be none if endog is not "
                             "a pandas object")
        endog = pd.Series(endog, index=pd.DatetimeIndex(start=start,
                                                        periods=len(endog),
                                                        freq=freq))

    spec_obj = pandas_to_series_spec(endog)
    spec = spec_obj.create_spec()

    # if specfile string (or path) is passed
    if rawspec is not None:

        if ((not None) in [diff, exog, start, freq]): # or (not outlier) or trading:
            print([diff, exog, start, freq])
            print(outlier)

            raise ValueError("other arguments not allowed when rawspec is"
                             "specified")

        if os.path.exists(rawspec):
            # path exists, read in file
            with open(rawspec) as f:
                rawspec_text = f.read()

        elif "{" in rawspec:
            rawspec_text = rawspec

        else:
            raise ValueError("rawspec argument provided but not valid path"
                             " or spec string")

        # merge series {} properties created above into raw spec file       
        spec = re.sub(r'series\s*\{\s*', spec.replace("}\n", ''), rawspec_text, flags=re.IGNORECASE)
        output = re.search(r"x1[123]\s?\{[^}]*save\s*=\s*\(", spec, flags=re.DOTALL | re.IGNORECASE)

        # merge in expected types of output
        # (d11=final seasonally adjusted series)
        # (d12=final trend cycle)
        # (d13=final irregular component)
        if output:
            pos = output.span()[1]
            spec = spec[:pos] + " d11 d12 d13 " + spec[pos:]

    else:
        spec += f"transform{{function={_log_to_x12[log]}}}\n"
        if outlier:
            spec += "outlier{}\n"
        options = _make_automdl_options(maxorder, maxdiff, diff)
        spec += f"automdl{{{options}}}\n"
        spec += _make_regression_options(trading, exog)
        spec += _make_forecast_options(forecast_periods)
        spec += "x11{ save=(d11 d12 d13) }"

>>>>>>> c756e120
    if speconly:
        return spec
    # write it to a tempfile
    # TODO: make this more robust - give the user some control?
    ftempin = tempfile.NamedTemporaryFile(delete=False, suffix=".spc", dir=tempdir)
    ftempout = tempfile.NamedTemporaryFile(delete=False, dir=tempdir)
    try:
        ftempin.write(spec.encode("utf8"))
        ftempin.close()
        ftempout.close()
        # call x12 arima
        p = run_spec(x12path, ftempin.name[:-4], ftempout.name)
        p.wait()
        stdout = p.stdout.read()
        if print_stdout:
            print(p.stdout.read())
        # check for errors
        errors = _open_and_read(ftempout.name + ".err")
        _check_errors(errors)

        # read in results
        results = _open_and_read(ftempout.name + ".out")
        seasadj = _open_and_read(ftempout.name + ".d11")
        trend = _open_and_read(ftempout.name + ".d12")
        irregular = _open_and_read(ftempout.name + ".d13")

        if log_diagnostics:
            # read f8d m7 and q diagnostics from log
            x13_logs = _open_and_read(ftempout.name + ".log")
            x13_diagnostic = {
                "F-D8": float(re.search(r"D8 table\s*:\s*([\d.]+)", x13_logs).group(1)),
                "M07": float(re.search(r"M07\s*:\s*([\d.]+)", x13_logs).group(1)),
                "Q": float(re.search(r"Q\s*:\s*([\d.]+)", x13_logs).group(1))
            }
        else:
            x13_diagnostic = {"F-D8": "Log diagnostics not retrieved.",
                              "M07": "Log diagnostics not retrieved.",
                              "Q": "Log diagnostics not retrieved."}

    finally:
        try:  # sometimes this gives a permission denied error?
            #   not sure why. no process should have these open
            os.remove(ftempin.name)
            os.remove(ftempout.name)
        except OSError:
            if os.path.exists(ftempin.name):
                warn(f"Failed to delete resource {ftempin.name}", IOWarning)
            if os.path.exists(ftempout.name):
                warn(f"Failed to delete resource {ftempout.name}", IOWarning)

    seasadj = _convert_out_to_series(seasadj, endog.index, "seasadj")
    trend = _convert_out_to_series(trend, endog.index, "trend")
    irregular = _convert_out_to_series(irregular, endog.index, "irregular")

    # NOTE: there is not likely anything in stdout that's not in results
    #       so may be safe to just suppress and remove it
    if not retspec:
        res = X13ArimaAnalysisResult(
            observed=endog,
            results=results,
            seasadj=seasadj,
            trend=trend,
            irregular=irregular,
            stdout=stdout,
            x13_diagnostic=x13_diagnostic,
        )
    else:
        res = X13ArimaAnalysisResult(
            observed=endog,
            results=results,
            seasadj=seasadj,
            trend=trend,
            irregular=irregular,
            stdout=stdout,
            spec=spec,
            x13_diagnostic=x13_diagnostic,
        )
    return res


@deprecate_kwarg("forecast_years", "forecast_periods")
def x13_arima_select_order(
    endog,
    maxorder=(2, 1),
    maxdiff=(2, 1),
    diff=None,
    exog=None,
    log=None,
    outlier=True,
    trading=False,
    forecast_periods=None,
    start=None,
    freq=None,
    print_stdout=False,
    x12path=None,
    prefer_x13=True,
    tempdir=None,
):
    """
    Perform automatic seasonal ARIMA order identification using x12/x13 ARIMA.

    Parameters
    ----------
    endog : array_like, pandas.Series
        The series to model. It is best to use a pandas object with a
        DatetimeIndex or PeriodIndex. However, you can pass an array-like
        object. If your object does not have a dates index then ``start`` and
        ``freq`` are not optional.
    maxorder : tuple
        The maximum order of the regular and seasonal ARMA polynomials to
        examine during the model identification. The order for the regular
        polynomial must be greater than zero and no larger than 4. The
        order for the seasonal polynomial may be 1 or 2.
    maxdiff : tuple
        The maximum orders for regular and seasonal differencing in the
        automatic differencing procedure. Acceptable inputs for regular
        differencing are 1 and 2. The maximum order for seasonal differencing
        is 1. If ``diff`` is specified then ``maxdiff`` should be None.
        Otherwise, ``diff`` will be ignored. See also ``diff``.
    diff : tuple
        Fixes the orders of differencing for the regular and seasonal
        differencing. Regular differencing may be 0, 1, or 2. Seasonal
        differencing may be 0 or 1. ``maxdiff`` must be None, otherwise
        ``diff`` is ignored.
    exog : array_like
        Exogenous variables.
    log : bool or None
        If None, it is automatically determined whether to log the series or
        not. If False, logs are not taken. If True, logs are taken.
    outlier : bool
        Whether or not outliers are tested for and corrected, if detected.
    trading : bool
        Whether or not trading day effects are tested for.
    forecast_periods : int
        Number of forecasts produced. The default is None.
    start : str, datetime
        Must be given if ``endog`` does not have date information in its index.
        Anything accepted by pandas.DatetimeIndex for the start value.
    freq : str
        Must be givein if ``endog`` does not have date information in its
        index. Anything accepted by pandas.DatetimeIndex for the freq value.
    print_stdout : bool
        The stdout from X12/X13 is suppressed. To print it out, set this
        to True. Default is False.
    x12path : str or None
        The path to x12 or x13 binary. If None, the program will attempt
        to find x13as or x12a on the PATH or by looking at X13PATH or X12PATH
        depending on the value of prefer_x13.
    prefer_x13 : bool
        If True, will look for x13as first and will fallback to the X13PATH
        environmental variable. If False, will look for x12a first and will
        fallback to the X12PATH environmental variable. If x12path points
        to the path for the X12/X13 binary, it does nothing.
    tempdir : str
        The path to where temporary files are created by the function.
        If None, files are created in the default temporary file location.

    Returns
    -------
    Bunch
        A bunch object containing the listed attributes.

        - order : tuple
          The regular order.
        - sorder : tuple
          The seasonal order.
        - include_mean : bool
          Whether to include a mean or not.
        - results : str
          The full results from the X12/X13 analysis.
        - stdout : str
          The captured stdout from the X12/X13 analysis.

    Notes
    -----
    This works by creating a specification file, writing it to a temporary
    directory, invoking X12/X13 in a subprocess, and reading the output back
    in.
    """
    results = x13_arima_analysis(
        endog,
        x12path=x12path,
        exog=exog,
        log=log,
        outlier=outlier,
        trading=trading,
        forecast_periods=forecast_periods,
        maxorder=maxorder,
        maxdiff=maxdiff,
        diff=diff,
        start=start,
        freq=freq,
        prefer_x13=prefer_x13,
        tempdir=tempdir,
        print_stdout=print_stdout,
    )
    model = re.search("(?<=Final automatic model choice : ).*", results.results)
    order = model.group()
    if re.search("Mean is not significant", results.results):
        include_mean = False
    elif re.search("Constant", results.results):
        include_mean = True
    else:
        include_mean = False
    order, sorder = _clean_order(order)
    res = Bunch(
        order=order,
        sorder=sorder,
        include_mean=include_mean,
        results=results.results,
        stdout=results.stdout,
    )
    return res


class X13ArimaAnalysisResult:
    def __init__(self, **kwargs):
        for key, value in kwargs.items():
            setattr(self, key, value)

    def plot(self):
        from statsmodels.graphics.utils import _import_mpl

        plt = _import_mpl()
        fig, axes = plt.subplots(4, 1, sharex=True)
        self.observed.plot(ax=axes[0], legend=False)
        axes[0].set_ylabel("Observed")
        self.seasadj.plot(ax=axes[1], legend=False)
        axes[1].set_ylabel("Seas. Adjusted")
        self.trend.plot(ax=axes[2], legend=False)
        axes[2].set_ylabel("Trend")
        self.irregular.plot(ax=axes[3], legend=False)
        axes[3].set_ylabel("Irregular")

        fig.tight_layout()
        return fig<|MERGE_RESOLUTION|>--- conflicted
+++ resolved
@@ -349,7 +349,6 @@
     return series_spec
 
 
-<<<<<<< HEAD
 @deprecate_kwarg("forecast_years", "forecast_periods")
 def x13_arima_analysis(
     endog,
@@ -365,21 +364,13 @@
     speconly=False,
     start=None,
     freq=None,
+    rawspec=None,
     print_stdout=False,
     x12path=None,
     prefer_x13=True,
     log_diagnostics=False,
     tempdir=None,
 ):
-=======
-@deprecate_kwarg('forecast_years', 'forecast_periods')
-def x13_arima_analysis(endog, maxorder=(2, 1), maxdiff=(2, 1), diff=None,
-                       exog=None, log=None, outlier=True, trading=False,
-                       forecast_periods=None, retspec=False,
-                       speconly=False, start=None, freq=None,
-                       rawspec=None, print_stdout=False, x12path=None,
-                       prefer_x13=True, tempdir=None):
->>>>>>> c756e120
     """
     Perform x13-arima analysis for monthly or quarterly data.
 
@@ -489,29 +480,11 @@
 
     if not isinstance(endog, (pd.DataFrame, pd.Series)):
         if start is None or freq is None:
-<<<<<<< HEAD
             raise ValueError(
-                "start and freq cannot be none if endog is not " "a pandas object"
+                "start and freq cannot be none if endog is not a pandas object"
             )
         idx = pd.date_range(start=start, periods=len(endog), freq=freq)
         endog = pd.Series(endog, index=idx)
-
-    spec_obj = pandas_to_series_spec(endog)
-    spec = spec_obj.create_spec()
-    spec += f"transform{{function={_log_to_x12[log]}}}\n"
-    if outlier:
-        spec += "outlier{}\n"
-    options = _make_automdl_options(maxorder, maxdiff, diff)
-    spec += f"automdl{{{options}}}\n"
-    spec += _make_regression_options(trading, exog)
-    spec += _make_forecast_options(forecast_periods)
-    spec += "x11{ save=(d11 d12 d13) \n savelog=(fd8 m7 q)}"
-=======
-            raise ValueError("start and freq cannot be none if endog is not "
-                             "a pandas object")
-        endog = pd.Series(endog, index=pd.DatetimeIndex(start=start,
-                                                        periods=len(endog),
-                                                        freq=freq))
 
     spec_obj = pandas_to_series_spec(endog)
     spec = spec_obj.create_spec()
@@ -559,8 +532,8 @@
         spec += _make_regression_options(trading, exog)
         spec += _make_forecast_options(forecast_periods)
         spec += "x11{ save=(d11 d12 d13) }"
-
->>>>>>> c756e120
+        spec += "x11{ save=(d11 d12 d13) \n savelog=(fd8 m7 q)}"
+
     if speconly:
         return spec
     # write it to a tempfile
