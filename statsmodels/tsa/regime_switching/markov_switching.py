--- conflicted
+++ resolved
@@ -107,13 +107,8 @@
     return partials
 
 
-<<<<<<< HEAD
 def py_hamilton_filter(initial_probabilities, regime_transition,
-                       conditional_likelihoods, model_order):
-=======
-def cy_hamilton_filter_log(initial_probabilities, regime_transition,
-                           conditional_loglikelihoods, model_order):
->>>>>>> 8be40178
+                       conditional_likelihoods):
     """
     Hamilton filter in log space using Cython inner loop.
 
@@ -170,7 +165,6 @@
     if incompatible_shapes:
         raise ValueError('Arguments do not have compatible shapes')
 
-<<<<<<< HEAD
     # Storage
     # Pr[S_t = s_t | Y_t]
     filtered_marginal_probabilities = (
@@ -205,7 +199,7 @@
 
     # Get appropriate subset of transition matrix
     if regime_transition.shape[-1] > 1:
-        regime_transition = regime_transition[..., model_order:]
+        regime_transition = regime_transition[..., order:]
 
     # Hamilton filter iterations
     transition_t = 0
@@ -246,7 +240,7 @@
 
 
 def cy_hamilton_filter(initial_probabilities, regime_transition,
-                       conditional_likelihoods, model_order):
+                       conditional_likelihoods):
     """
     Hamilton filter using Cython inner loop
 
@@ -296,16 +290,11 @@
 
     # Check for compatible shapes.
     incompatible_shapes = (
-        regime_transition.shape[-1] not in (1, nobs + model_order)
+        regime_transition.shape[-1] not in (1, nobs + order)
         or regime_transition.shape[:2] != (k_regimes, k_regimes)
         or conditional_likelihoods.shape[0] != k_regimes)
     if incompatible_shapes:
         raise ValueError('Arguments do not have compatible shapes')
-=======
-    # Convert to log space
-    initial_probabilities = np.log(initial_probabilities)
-    regime_transition = np.log(np.maximum(regime_transition, 1e-20))
->>>>>>> 8be40178
 
     # Storage
     # Pr[S_t = s_t | Y_t]
@@ -914,16 +903,9 @@
 
         # Apply the filter
         return ((regime_transition, initial_probabilities,
-<<<<<<< HEAD
                  conditional_likelihoods) +
                 cy_hamilton_filter(initial_probabilities, regime_transition,
-                                   conditional_likelihoods, self.order))
-=======
-                 conditional_loglikelihoods) +
-                cy_hamilton_filter_log(
-                    initial_probabilities, regime_transition,
-                    conditional_loglikelihoods, self.order))
->>>>>>> 8be40178
+                                   conditional_likelihoods))
 
     def filter(self, params, transformed=True, cov_type=None, cov_kwds=None,
                return_raw=False, results_class=None,
