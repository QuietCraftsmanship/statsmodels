--- conflicted
+++ resolved
@@ -1899,23 +1899,22 @@
             invcov = np.linalg.pinv(cov_p)
             J_ = np.linalg.matrix_rank(cov_p)
             if J_ < J:
-<<<<<<< HEAD
+
                 import warnings
                 from statsmodels.tools.sm_exceptions import ValueWarning
-=======
->>>>>>> 977056ec
+
                 warnings.warn('covariance of constraints does not have full '
                               'rank. The number of constraints is %d, but '
                               'rank is %d' % (J, J_), ValueWarning)
                 J = J_
-<<<<<<< HEAD
-=======
+
+
 
         # TODO streamline computation, we do not need to compute J if given
         if df_constraints is not None:
             # let caller override J by df_constraint
             J = df_constraints
->>>>>>> 977056ec
+
 
         if (hasattr(self, 'mle_settings') and
                 self.mle_settings['optimizer'] in ['l1', 'l1_cvxopt_cp']):
