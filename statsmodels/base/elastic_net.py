import numpy as np
from statsmodels.base.model import Results
import statsmodels.base.wrapper as wrap
from statsmodels.tools.decorators import cache_readonly

"""
Elastic net regularization.

Routines for fitting regression models using elastic net
regularization.  The elastic net minimizes the objective function

-llf / nobs + alpha((1 - L1_wt) * sum(params**2) / 2 +
    L1_wt * sum(abs(params)))

The algorithm implemented here closely follows the implementation in
the R glmnet package, documented here:

http://cran.r-project.org/web/packages/glmnet/index.html

and here:

http://www.jstatsoft.org/v33/i01/paper

This routine should work for any regression model that implements
loglike, score, and hess.
"""


def _gen_npfuncs(k, L1_wt, alpha, loglike_kwds, score_kwds, hess_kwds):
    """
    Negative penalized log-likelihood functions.

    Returns the negative penalized log-likelihood, its derivative, and
    its Hessian.  The penalty only includes the smooth (L2) term.

    All three functions have argument signature (x, model), where
    ``x`` is a point in the parameter space and ``model`` is an
    arbitrary statsmodels regression model.
    """

    def nploglike(params, model):
        nobs = model.nobs
        pen_llf = alpha[k] * (1 - L1_wt) * np.sum(params**2) / 2
        llf = model.loglike(np.r_[params], **loglike_kwds)
        return - llf / nobs + pen_llf

    def npscore(params, model):
        nobs = model.nobs
        pen_grad = alpha[k] * (1 - L1_wt) * params
        gr = -model.score(np.r_[params], **score_kwds)[0] / nobs
        return gr + pen_grad

    def nphess(params, model):
        nobs = model.nobs
        pen_hess = alpha[k] * (1 - L1_wt)
        h = -model.hessian(np.r_[params], **hess_kwds)[0, 0] / nobs + pen_hess
        return h

    return nploglike, npscore, nphess


def fit_elasticnet(model, method="coord_descent", maxiter=100,
                   alpha=0., L1_wt=1., start_params=None, cnvrg_tol=1e-7,
                   zero_tol=1e-8, refit=False, check_step=True,
                   loglike_kwds=None, score_kwds=None, hess_kwds=None):
    """
    Return an elastic net regularized fit to a regression model.

    Parameters
    ----------
    model : model object
        A statsmodels object implementing ``loglike``, ``score``, and
        ``hessian``.
    method : {'coord_descent'}
        Only the coordinate descent algorithm is implemented.
    maxiter : int
        The maximum number of iteration cycles (an iteration cycle
        involves running coordinate descent on all variables).
    alpha : scalar or array_like
        The penalty weight.  If a scalar, the same penalty weight
        applies to all variables in the model.  If a vector, it
        must have the same length as `params`, and contains a
        penalty weight for each coefficient.
    L1_wt : scalar
        The fraction of the penalty given to the L1 penalty term.
        Must be between 0 and 1 (inclusive).  If 0, the fit is
        a ridge fit, if 1 it is a lasso fit.
    start_params : array_like
        Starting values for `params`.
    cnvrg_tol : scalar
        If `params` changes by less than this amount (in sup-norm)
        in one iteration cycle, the algorithm terminates with
        convergence.
    zero_tol : scalar
        Any estimated coefficient smaller than this value is
        replaced with zero.
    refit : bool
        If True, the model is refit using only the variables that have
        non-zero coefficients in the regularized fit.  The refitted
        model is not regularized.
    check_step : bool
        If True, confirm that the first step is an improvement and search
        further if it is not.
    loglike_kwds : dict-like or None
        Keyword arguments for the log-likelihood function.
    score_kwds : dict-like or None
        Keyword arguments for the score function.
    hess_kwds : dict-like or None
        Keyword arguments for the Hessian function.

    Returns
    -------
    Results
        A results object.

    Notes
    -----
    The ``elastic net`` penalty is a combination of L1 and L2
    penalties.

    The function that is minimized is:

    -loglike/n + alpha*((1-L1_wt)*|params|_2^2/2 + L1_wt*|params|_1)

    where |*|_1 and |*|_2 are the L1 and L2 norms.

    The computational approach used here is to obtain a quadratic
    approximation to the smooth part of the target function:

    -loglike/n + alpha*(1-L1_wt)*|params|_2^2/2

    then repeatedly optimize the L1 penalized version of this function
    along coordinate axes.
    """

    k_exog = model.exog.shape[1]

    loglike_kwds = {} if loglike_kwds is None else loglike_kwds
    score_kwds = {} if score_kwds is None else score_kwds
    hess_kwds = {} if hess_kwds is None else hess_kwds

    if np.isscalar(alpha):
        alpha = alpha * np.ones(k_exog)

    # Define starting params
    if start_params is None:
        params = np.zeros(k_exog)
    else:
        params = start_params.copy()

    btol = 1e-4
    params_zero = np.zeros(len(params), dtype=bool)

    init_args = model._get_init_kwds()
<<<<<<< HEAD
    # we don't need a copy of init_args because get_init_kwds provides new dict
=======
    # we do not need a copy of init_args b/c get_init_kwds provides new dict
>>>>>>> 977056ec
    init_args['hasconst'] = False
    model_offset = init_args.pop('offset', None)
    if 'exposure' in init_args and init_args['exposure'] is not None:
        if model_offset is None:
            model_offset = np.log(init_args.pop('exposure'))
        else:
            model_offset += np.log(init_args.pop('exposure'))

    fgh_list = [
        _gen_npfuncs(k, L1_wt, alpha, loglike_kwds, score_kwds, hess_kwds)
        for k in range(k_exog)]

    converged = False

    for itr in range(maxiter):

        # Sweep through the parameters
        params_save = params.copy()
        for k in range(k_exog):

            # Under the active set method, if a parameter becomes
            # zero we do not try to change it again.
            # TODO : give the user the option to switch this off
            if params_zero[k]:
                continue

            # Set the offset to account for the variables that are
            # being held fixed in the current coordinate
            # optimization.
            params0 = params.copy()
            params0[k] = 0
            offset = np.dot(model.exog, params0)
            if model_offset is not None:
                offset += model_offset

            # Create a one-variable model for optimization.
            model_1var = model.__class__(
                model.endog, model.exog[:, k], offset=offset, **init_args)

            # Do the one-dimensional optimization.
            func, grad, hess = fgh_list[k]
            params[k] = _opt_1d(
                func, grad, hess, model_1var, params[k], alpha[k]*L1_wt,
                tol=btol, check_step=check_step)

            # Update the active set
            if itr > 0 and np.abs(params[k]) < zero_tol:
                params_zero[k] = True
                params[k] = 0.

        # Check for convergence
        pchange = np.max(np.abs(params - params_save))
        if pchange < cnvrg_tol:
            converged = True
            break

    # Set approximate zero coefficients to be exactly zero
    params[np.abs(params) < zero_tol] = 0

    if not refit:
        results = RegularizedResults(model, params)
        results.converged = converged
        return RegularizedResultsWrapper(results)

    # Fit the reduced model to get standard errors and other
    # post-estimation results.
    ii = np.flatnonzero(params)
    cov = np.zeros((k_exog, k_exog))
    init_args = {k: getattr(model, k, None) for k in model._init_keys}
    if len(ii) > 0:
        model1 = model.__class__(
            model.endog, model.exog[:, ii], **init_args)
        rslt = model1.fit()
        params[ii] = rslt.params
        cov[np.ix_(ii, ii)] = rslt.normalized_cov_params
    else:
        # Hack: no variables were selected but we need to run fit in
        # order to get the correct results class.  So just fit a model
        # with one variable.
        model1 = model.__class__(model.endog, model.exog[:, 0], **init_args)
        rslt = model1.fit(maxiter=0)

    # fit may return a results or a results wrapper
    if issubclass(rslt.__class__, wrap.ResultsWrapper):
        klass = rslt._results.__class__
    else:
        klass = rslt.__class__

    # Not all models have a scale
    if hasattr(rslt, 'scale'):
        scale = rslt.scale
    else:
        scale = 1.

    # The degrees of freedom should reflect the number of parameters
    # in the refit model, not including the zeros that are displayed
    # to indicate which variables were dropped.  See issue #1723 for
    # discussion about setting df parameters in model and results
    # classes.
    p, q = model.df_model, model.df_resid
    model.df_model = len(ii)
    model.df_resid = model.nobs - model.df_model

    # Assuming a standard signature for creating results classes.
    refit = klass(model, params, cov, scale=scale)
    refit.regularized = True
    refit.converged = converged
    refit.method = method
    refit.fit_history = {'iteration': itr + 1}

    # Restore df in model class, see issue #1723 for discussion.
    model.df_model, model.df_resid = p, q

    return refit


def _opt_1d(func, grad, hess, model, start, L1_wt, tol,
            check_step=True):
    """
    One-dimensional helper for elastic net.

    Parameters
    ----------
    func : function
        A smooth function of a single variable to be optimized
        with L1 penaty.
    grad : function
        The gradient of `func`.
    hess : function
        The Hessian of `func`.
    model : statsmodels model
        The model being fit.
    start : real
        A starting value for the function argument
    L1_wt : non-negative real
        The weight for the L1 penalty function.
    tol : non-negative real
        A convergence threshold.
    check_step : bool
        If True, check that the first step is an improvement and
        use bisection if it is not.  If False, return after the
        first step regardless.

    Notes
    -----
    ``func``, ``grad``, and ``hess`` have argument signature (x,
    model), where ``x`` is a point in the parameter space and
    ``model`` is the model being fit.

    If the log-likelihood for the model is exactly quadratic, the
    global minimum is returned in one step.  Otherwise numerical
    bisection is used.

    Returns
    -------
    The argmin of the objective function.
    """

    # Overview:
    # We want to minimize L(x) + L1_wt*abs(x), where L() is a smooth
    # loss function that includes the log-likelihood and L2 penalty.
    # This is a 1-dimensional optimization.  If L(x) is exactly
    # quadratic we can solve for the argmin exactly.  Otherwise we
    # approximate L(x) with a quadratic function Q(x) and try to use
    # the minimizer of Q(x) + L1_wt*abs(x).  But if this yields an
    # uphill step for the actual target function L(x) + L1_wt*abs(x),
    # then we fall back to a expensive line search.  The line search
    # is never needed for OLS.

    x = start
    f = func(x, model)
    b = grad(x, model)
    c = hess(x, model)
    d = b - c*x

    # The optimum is achieved by hard thresholding to zero
    if L1_wt > np.abs(d):
        return 0.

    # x + h is the minimizer of the Q(x) + L1_wt*abs(x)
    if d >= 0:
        h = (L1_wt - b) / c
    elif d < 0:
        h = -(L1_wt + b) / c
    else:
        return np.nan

    # If the new point is not uphill for the target function, take it
    # and return.  This check is a bit expensive and un-necessary for
    # OLS
    if not check_step:
        return x + h
    f1 = func(x + h, model) + L1_wt*np.abs(x + h)
    if f1 <= f + L1_wt*np.abs(x) + 1e-10:
        return x + h

    # Fallback for models where the loss is not quadratic
    from scipy.optimize import brent
    x_opt = brent(func, args=(model,), brack=(x-1, x+1), tol=tol)
    return x_opt


class RegularizedResults(Results):
    """
    Results for models estimated using regularization

    Parameters
    ----------
    model : Model
        The model instance used to estimate the parameters.
    params : ndarray
        The estimated (regularized) parameters.
    """
    def __init__(self, model, params):
        super().__init__(model, params)

    @cache_readonly
    def fittedvalues(self):
        """
        The predicted values from the model at the estimated parameters.
        """
        return self.model.predict(self.params)


class RegularizedResultsWrapper(wrap.ResultsWrapper):
    _attrs = {
        'params': 'columns',
        'resid': 'rows',
        'fittedvalues': 'rows',
    }
    _wrap_attrs = _attrs
wrap.populate_wrapper(RegularizedResultsWrapper,  # noqa:E305
                      RegularizedResults)<|MERGE_RESOLUTION|>--- conflicted
+++ resolved
@@ -152,11 +152,11 @@
     params_zero = np.zeros(len(params), dtype=bool)
 
     init_args = model._get_init_kwds()
-<<<<<<< HEAD
+
     # we don't need a copy of init_args because get_init_kwds provides new dict
-=======
+
     # we do not need a copy of init_args b/c get_init_kwds provides new dict
->>>>>>> 977056ec
+
     init_args['hasconst'] = False
     model_offset = init_args.pop('offset', None)
     if 'exposure' in init_args and init_args['exposure'] is not None:
