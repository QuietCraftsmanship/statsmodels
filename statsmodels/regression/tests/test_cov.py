"""Example: minimal OLS

"""

import numpy as np
from numpy.testing import assert_almost_equal, assert_allclose

import statsmodels.api as sm

<<<<<<< HEAD
from numpy.testing import assert_almost_equal, assert_allclose
=======
>>>>>>> 977056ec

def test_HC_use():
    np.random.seed(0)
    nsample = 100
    x = np.linspace(0,10, 100)
    X = sm.add_constant(np.column_stack((x, x**2)), prepend=False)
    beta = np.array([1, 0.1, 10])
    y = np.dot(X, beta) + np.random.normal(size=nsample)

    results = sm.OLS(y, X).fit()

    # test cov_params
    idx = np.array([1, 2])
    cov12 = results.cov_params(column=[1, 2], cov_p=results.cov_HC0)
    assert_almost_equal(cov12, results.cov_HC0[idx[:, None], idx], decimal=15)

    #test t_test
    tvals = results.params/results.HC0_se
    ttest = results.t_test(np.eye(3), cov_p=results.cov_HC0)
    assert_almost_equal(ttest.tvalue, tvals, decimal=14)
    assert_almost_equal(ttest.sd, results.HC0_se, decimal=14)

    #test f_test
    ftest = results.f_test(np.eye(3)[:-1], cov_p=results.cov_HC0)
    slopes = results.params[:-1]
    idx = np.array([0,1])
    cov_slopes = results.cov_HC0[idx[:,None], idx]
    fval = np.dot(slopes, np.dot(np.linalg.inv(cov_slopes), slopes))/len(idx)
    assert_allclose(ftest.fvalue, fval, rtol=12)<|MERGE_RESOLUTION|>--- conflicted
+++ resolved
@@ -7,10 +7,10 @@
 
 import statsmodels.api as sm
 
-<<<<<<< HEAD
+
 from numpy.testing import assert_almost_equal, assert_allclose
-=======
->>>>>>> 977056ec
+
+
 
 def test_HC_use():
     np.random.seed(0)
