--- conflicted
+++ resolved
@@ -8,14 +8,9 @@
 
 
 class ResettableCache(dict):
-<<<<<<< HEAD
-    def __init__(self, *args, **kwargs):
-        super(ResettableCache, self).__init__(*args, **kwargs)
-=======
     """DO NOT USE. BACKWARD COMPAT ONLY"""
     def __init__(self, *args, **kwargs):
         super().__init__(*args, **kwargs)
->>>>>>> 8be40178
         self.__dict__ = self
 
 
@@ -49,11 +44,7 @@
     Instances of the `Foo` class have a `nvars` attribute, but it _should_
     be called `neqs`:
 
-<<<<<<< HEAD
-    class Foo(object):
-=======
     class Foo:
->>>>>>> 8be40178
         nvars = deprecated_alias('nvars', 'neqs')
         def __init__(self, neqs):
             self.neqs = neqs
@@ -65,26 +56,9 @@
     """
 
     if msg is None:
-<<<<<<< HEAD
-        msg = '%s is a deprecated alias for %s' % (old_name, new_name)
-        if remove_version is not None:
-            msg += ', will be removed in version %s' % remove_version
-
-    def fget(self):
-        warnings.warn(msg, warning, stacklevel=2)
-        return getattr(self, new_name)
-
-    def fset(self, value):
-        warnings.warn(msg, warning, stacklevel=2)
-        setattr(self, new_name, value)
-
-    res = property(fget=fget, fset=fset)
-    return res
-=======
         msg = f'{old_name} is a deprecated alias for {new_name}'
         if remove_version is not None:
             msg += ', will be removed in version %s' % remove_version
->>>>>>> 8be40178
 
     def fget(self):
         warnings.warn(msg, warning, stacklevel=2)
