--- conflicted
+++ resolved
@@ -574,42 +574,4 @@
         rslt = glmm.fit_map(scale_fe=scale_fe)
         rslts.append(rslt)
 
-    assert_allclose(rslts[0].params, rslts[1].params, rtol=1e-4)
-
-def test_doc_examples():
-
-    np.random.seed(8767)
-    n = 200
-    m = 20
-    data = pd.DataFrame({"Year": np.random.uniform(0, 1, n),
-                         "Village": np.random.randint(0, m, n)})
-    data['year_cen'] = data['Year'] - data.Year.mean()
-
-    # Binomial outcome
-    lpr = np.random.normal(size=m)[data.Village]
-    lpr += np.random.normal(size=m)[data.Village] * data.year_cen
-    y = (np.random.uniform(size=n) < 1 / (1 + np.exp(-lpr)))
-<<<<<<< HEAD
-    data["y"] = y.astype(np.int)
-=======
-    data["y"] = y.astype(int)
->>>>>>> 8be40178
-
-    # These lines should agree with the example in the class docstring.
-    random = {"a": '0 + C(Village)', "b": '0 + C(Village)*year_cen'}
-    model = BinomialBayesMixedGLM.from_formula(
-                 'y ~ year_cen', random, data)
-    result = model.fit_vb()
-    _ = result
-
-    # Poisson outcome
-    lpr = np.random.normal(size=m)[data.Village]
-    lpr += np.random.normal(size=m)[data.Village] * data.year_cen
-    data["y"] = np.random.poisson(np.exp(lpr))
-
-    # These lines should agree with the example in the class docstring.
-    random = {"a": '0 + C(Village)', "b": '0 + C(Village)*year_cen'}
-    model = PoissonBayesMixedGLM.from_formula(
-                 'y ~ year_cen', random, data)
-    result = model.fit_vb()
-    _ = result+    assert_allclose(rslts[0].params, rslts[1].params, rtol=1e-4)