r"""
Bayesian inference for generalized linear mixed models.

Currently only families without additional scale or shape parameters
are supported (binomial and Poisson).

Two estimation approaches are supported: Laplace approximation
('maximum a posteriori'), and variational Bayes (mean field
approximation to the posterior distribution).

All realizations of random effects are modeled to be mutually
independent in this implementation.

The `exog_vc` matrix is the design matrix for the random effects.
Every column of `exog_vc` corresponds to an independent realization of
a random effect.  These random effects have mean zero and an unknown
standard deviation.  The standard deviation parameters are constrained
to be equal within subsets of the columns. When not using formulas,
these subsets are specified through the parameter `ident`.  `ident`
must have the same length as the number of columns of `exog_vc`, and
two columns whose `ident` values are equal have the same standard
deviation.  When formulas are used, the columns of `exog_vc` derived
from a common formula are constrained to have the same standard
deviation.

In many applications, `exog_vc` will be sparse.  A sparse matrix may
be passed when constructing a model class.  If a dense matrix is
passed, it will be converted internally to a sparse matrix.  There
currently is no way to avoid creating a temporary dense version of
`exog_vc` when using formulas.

Model and parameterization
--------------------------
The joint density of data and parameters factors as:

.. math::

    p(y | vc, fep) p(vc | vcp) p(vcp) p(fe)

The terms :math:`p(vcp)` and :math:`p(fe)` are prior distributions
that are taken to be Gaussian (the :math:`vcp` parameters are log
standard deviations so the standard deviations have log-normal
distributions).  The random effects distribution :math:`p(vc | vcp)`
is independent Gaussian (random effect realizations are independent
within and between values of the `ident` array).  The model
:math:`p(y | vc, fep)` depends on the specific GLM being fit.
"""

import warnings

import numpy as np
import pandas as pd
from scipy import sparse
from scipy.optimize import minimize

import statsmodels.base.model as base
from statsmodels.formula._manager import FormulaManager
from statsmodels.genmod import families
from statsmodels.iolib import summary2

# Gauss-Legendre weights
glw = [
    [0.2955242247147529, -0.1488743389816312],
    [0.2955242247147529, 0.1488743389816312],
    [0.2692667193099963, -0.4333953941292472],
    [0.2692667193099963, 0.4333953941292472],
    [0.2190863625159820, -0.6794095682990244],
    [0.2190863625159820, 0.6794095682990244],
    [0.1494513491505806, -0.8650633666889845],
    [0.1494513491505806, 0.8650633666889845],
    [0.0666713443086881, -0.9739065285171717],
    [0.0666713443086881, 0.9739065285171717],
]

_init_doc = r"""
    Generalized Linear Mixed Model with Bayesian estimation

    The class implements the Laplace approximation to the posterior
    distribution (`fit_map`) and a variational Bayes approximation to
    the posterior (`fit_vb`).  See the two fit method docstrings for
    more information about the fitting approaches.

    Parameters
    ----------
    endog : array_like
        Vector of response values.
    exog : array_like
        Array of covariates for the fixed effects part of the mean
        structure.
    exog_vc : array_like
        Array of covariates for the random part of the model.  A
        scipy.sparse array may be provided, or else the passed
        array will be converted to sparse internally.
<<<<<<< HEAD
    ident : array-like
=======
    ident : array_like
>>>>>>> 8be40178
        Array of integer labels showing which random terms (columns
        of `exog_vc`) have a common variance.
    vcp_p : float
        Prior standard deviation for variance component parameters
        (the prior standard deviation of log(s) is vcp_p, where s is
        the standard deviation of a random effect).
    fe_p : float
        Prior standard deviation for fixed effects parameters.
    family : statsmodels.genmod.families instance
        The GLM family.
    fep_names : list[str]
        The names of the fixed effects parameters (corresponding to
        columns of exog).  If None, default names are constructed.
    vcp_names : list[str]
        The names of the variance component parameters (corresponding
        to distinct labels in ident).  If None, default names are
        constructed.
    vc_names : list[str]
        The names of the random effect realizations.

    Returns
    -------
    MixedGLMResults object

    Notes
    -----
    There are three types of values in the posterior distribution:
    fixed effects parameters (fep), corresponding to the columns of
    `exog`, random effects realizations (vc), corresponding to the
    columns of `exog_vc`, and the standard deviations of the random
    effects realizations (vcp), corresponding to the unique integer
    labels in `ident`.

    All random effects are modeled as being independent Gaussian
    values (given the variance structure parameters).  Every column of
    `exog_vc` has a distinct realized random effect that is used to
    form the linear predictors.  The elements of `ident` determine the
    distinct variance structure parameters.  Two random effect
    realizations that have the same value in `ident` have the same
    variance.  When fitting with a formula, `ident` is constructed
    internally (each element of `vc_formulas` yields a distinct label
    in `ident`).

    The random effect standard deviation parameters (`vcp`) have
    log-normal prior distributions with mean 0 and standard deviation
    `vcp_p`.

    Note that for some families, e.g. Binomial, the posterior mode may
    be difficult to find numerically if `vcp_p` is set to too large of
    a value.  Setting `vcp_p` to 0.5 seems to work well.

    The prior for the fixed effects parameters is Gaussian with mean 0
    and standard deviation `fe_p`.  It is recommended that quantitative
    covariates be standardized.

    Examples
    --------{example}


    References
    ----------
    Introduction to generalized linear mixed models:
    https://stats.idre.ucla.edu/other/mult-pkg/introduction-to-generalized-linear-mixed-models

    SAS documentation:
    https://support.sas.com/documentation/cdl/en/statug/63033/HTML/default/viewer.htm#statug_intromix_a0000000215.htm

    An assessment of estimation methods for generalized linear mixed
    models with binary outcomes
    https://www.ncbi.nlm.nih.gov/pmc/articles/PMC3866838/
    """

# The code in the example should be identical to what appears in
# the test_doc_examples unit test
_logit_example = """
    A binomial (logistic) random effects model with random intercepts
    for villages and random slopes for each year within each village:

    >>> random = {"a": '0 + C(Village)', "b": '0 + C(Village)*year_cen'}
    >>> model = BinomialBayesMixedGLM.from_formula(
                   'y ~ year_cen', random, data)
    >>> result = model.fit_vb()
"""

# The code in the example should be identical to what appears in
# the test_doc_examples unit test
_poisson_example = """
    A Poisson random effects model with random intercepts for villages
    and random slopes for each year within each village:

    >>> random = {"a": '0 + C(Village)', "b": '0 + C(Village)*year_cen'}
    >>> model = PoissonBayesMixedGLM.from_formula(
                    'y ~ year_cen', random, data)
    >>> result = model.fit_vb()
"""


class _BayesMixedGLM(base.Model):
    def __init__(self,
                 endog,
                 exog,
                 exog_vc=None,
                 ident=None,
                 family=None,
                 vcp_p=1,
                 fe_p=2,
                 fep_names=None,
                 vcp_names=None,
                 vc_names=None,
                 **kwargs):

        if exog.ndim == 1:
            if isinstance(exog, np.ndarray):
                exog = exog[:, None]
            else:
                exog = pd.DataFrame(exog)

        if exog.ndim != 2:
            msg = "'exog' must have one or two columns"
            raise ValueError(msg)

        if exog_vc.ndim == 1:
            if isinstance(exog_vc, np.ndarray):
                exog_vc = exog_vc[:, None]
            else:
                exog_vc = pd.DataFrame(exog_vc)

        if exog_vc.ndim != 2:
            msg = "'exog_vc' must have one or two columns"
            raise ValueError(msg)

        ident = np.asarray(ident)
        if ident.ndim != 1:
            msg = "ident must be a one-dimensional array"
            raise ValueError(msg)

        if len(ident) != exog_vc.shape[1]:
            msg = "len(ident) should match the number of columns of exog_vc"
            raise ValueError(msg)

        if not np.issubdtype(ident.dtype, np.integer):
            msg = "ident must have an integer dtype"
            raise ValueError(msg)

        # Get the fixed effects parameter names
        if fep_names is None:
            if hasattr(exog, "columns"):
                fep_names = exog.columns.tolist()
            else:
                fep_names = ["FE_%d" % (k + 1) for k in range(exog.shape[1])]

        # Get the variance parameter names
        if vcp_names is None:
            vcp_names = ["VC_%d" % (k + 1) for k in range(int(max(ident)) + 1)]
        else:
            if len(vcp_names) != len(set(ident)):
                msg = "The lengths of vcp_names and ident should be the same"
                raise ValueError(msg)

        if not sparse.issparse(exog_vc):
            exog_vc = sparse.csr_matrix(exog_vc)

        ident = ident.astype(int)
        vcp_p = float(vcp_p)
        fe_p = float(fe_p)

        # Number of fixed effects parameters
        if exog is None:
            k_fep = 0
        else:
            k_fep = exog.shape[1]

        # Number of variance component structure parameters and
        # variance component realizations.
        if exog_vc is None:
            k_vc = 0
            k_vcp = 0
        else:
            k_vc = exog_vc.shape[1]
            k_vcp = max(ident) + 1

        # power might be better but not available in older scipy
        exog_vc2 = exog_vc.multiply(exog_vc)

        super().__init__(endog, exog, **kwargs)

        self.exog_vc = exog_vc
        self.exog_vc2 = exog_vc2
        self.ident = ident
        self.family = family
        self.k_fep = k_fep
        self.k_vc = k_vc
        self.k_vcp = k_vcp
        self.fep_names = fep_names
        self.vcp_names = vcp_names
        self.vc_names = vc_names
        self.fe_p = fe_p
        self.vcp_p = vcp_p
        self.names = fep_names + vcp_names
        if vc_names is not None:
            self.names += vc_names

    def _unpack(self, vec):

        ii = 0

        # Fixed effects parameters
        fep = vec[:ii + self.k_fep]
        ii += self.k_fep

        # Variance component structure parameters (standard
        # deviations).  These are on the log scale.  The standard
        # deviation for random effect j is exp(vcp[ident[j]]).
        vcp = vec[ii:ii + self.k_vcp]
        ii += self.k_vcp

        # Random effect realizations
        vc = vec[ii:]

        return fep, vcp, vc

    def logposterior(self, params):
        """
        The overall log-density: log p(y, fe, vc, vcp).

        This differs by an additive constant from the log posterior
        log p(fe, vc, vcp | y).
        """

        fep, vcp, vc = self._unpack(params)

        # Contributions from p(y | x, vc)
        lp = 0
        if self.k_fep > 0:
            lp += np.dot(self.exog, fep)
        if self.k_vc > 0:
            lp += self.exog_vc.dot(vc)

        mu = self.family.link.inverse(lp)
        ll = self.family.loglike(self.endog, mu)

        if self.k_vc > 0:

            # Contributions from p(vc | vcp)
            vcp0 = vcp[self.ident]
            s = np.exp(vcp0)
            ll -= 0.5 * np.sum(vc**2 / s**2) + np.sum(vcp0)

            # Contributions from p(vc)
            ll -= 0.5 * np.sum(vcp**2 / self.vcp_p**2)

        # Contributions from p(fep)
        if self.k_fep > 0:
            ll -= 0.5 * np.sum(fep**2 / self.fe_p**2)

        return ll

    def logposterior_grad(self, params):
        """
        The gradient of the log posterior.
        """

        fep, vcp, vc = self._unpack(params)

        lp = 0
        if self.k_fep > 0:
            lp += np.dot(self.exog, fep)
        if self.k_vc > 0:
            lp += self.exog_vc.dot(vc)

        mu = self.family.link.inverse(lp)

        score_factor = (self.endog - mu) / self.family.link.deriv(mu)
        score_factor /= self.family.variance(mu)

        te = [None, None, None]

        # Contributions from p(y | x, z, vc)
        if self.k_fep > 0:
            te[0] = np.dot(score_factor, self.exog)
        if self.k_vc > 0:
            te[2] = self.exog_vc.transpose().dot(score_factor)

        if self.k_vc > 0:
            # Contributions from p(vc | vcp)
            # vcp0 = vcp[self.ident]
            # s = np.exp(vcp0)
            # ll -= 0.5 * np.sum(vc**2 / s**2) + np.sum(vcp0)
            vcp0 = vcp[self.ident]
            s = np.exp(vcp0)
            u = vc**2 / s**2 - 1
            te[1] = np.bincount(self.ident, weights=u)
            te[2] -= vc / s**2

            # Contributions from p(vcp)
            # ll -= 0.5 * np.sum(vcp**2 / self.vcp_p**2)
            te[1] -= vcp / self.vcp_p**2

        # Contributions from p(fep)
        if self.k_fep > 0:
            te[0] -= fep / self.fe_p**2

        te = [x for x in te if x is not None]

        return np.concatenate(te)

    def _get_start(self):
        start_fep = np.zeros(self.k_fep)
        start_vcp = np.ones(self.k_vcp)
        start_vc = np.random.normal(size=self.k_vc)
        start = np.concatenate((start_fep, start_vcp, start_vc))
        return start

    @classmethod
    def from_formula(cls,
                     formula,
                     vc_formulas,
                     data,
                     family=None,
                     vcp_p=1,
                     fe_p=2):
        """
        Fit a BayesMixedGLM using a formula.

        Parameters
        ----------
<<<<<<< HEAD
        formula : string
=======
        formula : str
>>>>>>> 8be40178
            Formula for the endog and fixed effects terms (use ~ to
            separate dependent and independent expressions).
        vc_formulas : dictionary
            vc_formulas[name] is a one-sided formula that creates one
            collection of random effects with a common variance
<<<<<<< HEAD
            prameter.  If using categorical (factor) variables to
=======
            parameter.  If using categorical (factor) variables to
>>>>>>> 8be40178
            produce variance components, note that generally `0 + ...`
            should be used so that an intercept is not included.
        data : data frame
            The data to which the formulas are applied.
        family : genmod.families instance
            A GLM family.
        vcp_p : float
            The prior standard deviation for the logarithms of the standard
            deviations of the random effects.
        fe_p : float
            The prior standard deviation for the fixed effects parameters.
        """

        ident = []
        exog_vc = []
        vcp_names = []
        j = 0
        for na, fml in vc_formulas.items():
            mgr = FormulaManager()
            mat = mgr.get_matrices(fml, data, pandas=True)
            exog_vc.append(mat)
            vcp_names.append(na)
<<<<<<< HEAD
            ident.append(j * np.ones(mat.shape[1], dtype=np.integer))
=======
            ident.append(j * np.ones(mat.shape[1], dtype=np.int_))
>>>>>>> 8be40178
            j += 1
        exog_vc = pd.concat(exog_vc, axis=1)
        vc_names = exog_vc.columns.tolist()

        ident = np.concatenate(ident)

        model = super().from_formula(
            formula,
            data=data,
            family=family,
            subset=None,
            exog_vc=exog_vc,
            ident=ident,
            vc_names=vc_names,
            vcp_names=vcp_names,
            fe_p=fe_p,
            vcp_p=vcp_p)

        return model

    def fit(self, method="BFGS", minim_opts=None):
        """
        fit is equivalent to fit_map.

        See fit_map for parameter information.

        Use `fit_vb` to fit the model using variational Bayes.
        """
        self.fit_map(method, minim_opts)

    def fit_map(self, method="BFGS", minim_opts=None, scale_fe=False):
        """
        Construct the Laplace approximation to the posterior distribution.

        Parameters
        ----------
        method : str
            Optimization method for finding the posterior mode.
        minim_opts : dict
            Options passed to scipy.minimize.
        scale_fe : bool
            If True, the columns of the fixed effects design matrix
            are centered and scaled to unit variance before fitting
            the model.  The results are back-transformed so that the
            results are presented on the original scale.

        Returns
        -------
        BayesMixedGLMResults instance.
        """

        if scale_fe:
            mn = self.exog.mean(0)
            sc = self.exog.std(0)
            self._exog_save = self.exog
            self.exog = self.exog.copy()
            ixs = np.flatnonzero(sc > 1e-8)
            self.exog[:, ixs] -= mn[ixs]
            self.exog[:, ixs] /= sc[ixs]

        def fun(params):
            return -self.logposterior(params)

        def grad(params):
            return -self.logposterior_grad(params)

        start = self._get_start()

        r = minimize(fun, start, method=method, jac=grad, options=minim_opts)
        if not r.success:
            msg = ("Laplace fitting did not converge, |gradient|=%.6f" %
                   np.sqrt(np.sum(r.jac**2)))
            warnings.warn(msg)

        from statsmodels.tools.numdiff import approx_fprime
        hess = approx_fprime(r.x, grad)
        cov = np.linalg.inv(hess)

        params = r.x

        if scale_fe:
            self.exog = self._exog_save
            del self._exog_save
            params[ixs] /= sc[ixs]
            cov[ixs, :][:, ixs] /= np.outer(sc[ixs], sc[ixs])

        return BayesMixedGLMResults(self, params, cov, optim_retvals=r)

    def predict(self, params, exog=None, linear=False):
        """
        Return the fitted mean structure.

        Parameters
        ----------
        params : array_like
            The parameter vector, may be the full parameter vector, or may
            be truncated to include only the mean parameters.
        exog : array_like
            The design matrix for the mean structure.  If omitted, use the
            model's design matrix.
        linear : bool
            If True, return the linear predictor without passing through the
            link function.

        Returns
        -------
        A 1-dimensional array of predicted values
        """

        if exog is None:
            exog = self.exog

        q = exog.shape[1]
        pr = np.dot(exog, params[0:q])

        if not linear:
            pr = self.family.link.inverse(pr)

        return pr


class _VariationalBayesMixedGLM:
    """
    A mixin providing generic (not family-specific) methods for
    variational Bayes mean field fitting.
    """

    # Integration range (from -rng to +rng).  The integrals are with
    # respect to a standard Gaussian distribution so (-5, 5) will be
    # sufficient in many cases.
    rng = 5

    verbose = False

    # Returns the mean and variance of the linear predictor under the
    # given distribution parameters.
    def _lp_stats(self, fep_mean, fep_sd, vc_mean, vc_sd):

        tm = np.dot(self.exog, fep_mean)
        tv = np.dot(self.exog**2, fep_sd**2)
        tm += self.exog_vc.dot(vc_mean)
        tv += self.exog_vc2.dot(vc_sd**2)

        return tm, tv

    def vb_elbo_base(self, h, tm, fep_mean, vcp_mean, vc_mean, fep_sd, vcp_sd,
                     vc_sd):
        """
        Returns the evidence lower bound (ELBO) for the model.

        This function calculates the family-specific ELBO function
        based on information provided from a subclass.

        Parameters
        ----------
        h : function mapping 1d vector to 1d vector
            The contribution of the model to the ELBO function can be
            expressed as y_i*lp_i + Eh_i(z), where y_i and lp_i are
            the response and linear predictor for observation i, and z
            is a standard normal random variable.  This formulation
            can be achieved for any GLM with a canonical link
            function.
        """

        # p(y | vc) contributions
        iv = 0
        for w in glw:
            z = self.rng * w[1]
            iv += w[0] * h(z) * np.exp(-z**2 / 2)
        iv /= np.sqrt(2 * np.pi)
        iv *= self.rng
        iv += self.endog * tm
        iv = iv.sum()

        # p(vc | vcp) * p(vcp) * p(fep) contributions
        iv += self._elbo_common(fep_mean, fep_sd, vcp_mean, vcp_sd, vc_mean,
                                vc_sd)

        r = (iv + np.sum(np.log(fep_sd)) + np.sum(np.log(vcp_sd)) + np.sum(
            np.log(vc_sd)))

        return r

    def vb_elbo_grad_base(self, h, tm, tv, fep_mean, vcp_mean, vc_mean, fep_sd,
                          vcp_sd, vc_sd):
        """
        Return the gradient of the ELBO function.

        See vb_elbo_base for parameters.
        """

        fep_mean_grad = 0.
        fep_sd_grad = 0.
        vcp_mean_grad = 0.
        vcp_sd_grad = 0.
        vc_mean_grad = 0.
        vc_sd_grad = 0.

        # p(y | vc) contributions
        for w in glw:
            z = self.rng * w[1]
            u = h(z) * np.exp(-z**2 / 2) / np.sqrt(2 * np.pi)
            r = u / np.sqrt(tv)
            fep_mean_grad += w[0] * np.dot(u, self.exog)
            vc_mean_grad += w[0] * self.exog_vc.transpose().dot(u)
            fep_sd_grad += w[0] * z * np.dot(r, self.exog**2 * fep_sd)
            v = self.exog_vc2.multiply(vc_sd).transpose().dot(r)
            v = np.squeeze(np.asarray(v))
            vc_sd_grad += w[0] * z * v

        fep_mean_grad *= self.rng
        vc_mean_grad *= self.rng
        fep_sd_grad *= self.rng
        vc_sd_grad *= self.rng
        fep_mean_grad += np.dot(self.endog, self.exog)
        vc_mean_grad += self.exog_vc.transpose().dot(self.endog)

        (fep_mean_grad_i, fep_sd_grad_i, vcp_mean_grad_i, vcp_sd_grad_i,
         vc_mean_grad_i, vc_sd_grad_i) = self._elbo_grad_common(
             fep_mean, fep_sd, vcp_mean, vcp_sd, vc_mean, vc_sd)

        fep_mean_grad += fep_mean_grad_i
        fep_sd_grad += fep_sd_grad_i
        vcp_mean_grad += vcp_mean_grad_i
        vcp_sd_grad += vcp_sd_grad_i
        vc_mean_grad += vc_mean_grad_i
        vc_sd_grad += vc_sd_grad_i

        fep_sd_grad += 1 / fep_sd
        vcp_sd_grad += 1 / vcp_sd
        vc_sd_grad += 1 / vc_sd

        mean_grad = np.concatenate((fep_mean_grad, vcp_mean_grad,
                                    vc_mean_grad))
        sd_grad = np.concatenate((fep_sd_grad, vcp_sd_grad, vc_sd_grad))

        if self.verbose:
            print(
                "|G|=%f" % np.sqrt(np.sum(mean_grad**2) + np.sum(sd_grad**2)))

        return mean_grad, sd_grad

    def fit_vb(self,
               mean=None,
               sd=None,
               fit_method="BFGS",
               minim_opts=None,
               scale_fe=False,
               verbose=False):
        """
        Fit a model using the variational Bayes mean field approximation.

        Parameters
        ----------
        mean : array_like
            Starting value for VB mean vector
        sd : array_like
            Starting value for VB standard deviation vector
        fit_method : str
            Algorithm for scipy.minimize
        minim_opts : dict
            Options passed to scipy.minimize
        scale_fe : bool
            If true, the columns of the fixed effects design matrix
            are centered and scaled to unit variance before fitting
            the model.  The results are back-transformed so that the
            results are presented on the original scale.
        verbose : bool
            If True, print the gradient norm to the screen each time
            it is calculated.

        Notes
        -----
        The goal is to find a factored Gaussian approximation
        q1*q2*...  to the posterior distribution, approximately
        minimizing the KL divergence from the factored approximation
        to the actual posterior.  The KL divergence, or ELBO function
        has the form

            E* log p(y, fe, vcp, vc) - E* log q

        where E* is expectation with respect to the product of qj.

        References
        ----------
        Blei, Kucukelbir, McAuliffe (2017).  Variational Inference: A
        review for Statisticians
        https://arxiv.org/pdf/1601.00670.pdf
        """

        self.verbose = verbose

        if scale_fe:
            mn = self.exog.mean(0)
            sc = self.exog.std(0)
            self._exog_save = self.exog
            self.exog = self.exog.copy()
            ixs = np.flatnonzero(sc > 1e-8)
            self.exog[:, ixs] -= mn[ixs]
            self.exog[:, ixs] /= sc[ixs]

        n = self.k_fep + self.k_vcp + self.k_vc
        ml = self.k_fep + self.k_vcp + self.k_vc
        if mean is None:
            m = np.zeros(n)
        else:
            if len(mean) != ml:
                raise ValueError(
                    "mean has incorrect length, %d != %d" % (len(mean), ml))
            m = mean.copy()
        if sd is None:
            s = -0.5 + 0.1 * np.random.normal(size=n)
        else:
            if len(sd) != ml:
                raise ValueError(
                    "sd has incorrect length, %d != %d" % (len(sd), ml))

            # s is parametrized on the log-scale internally when
            # optimizing the ELBO function (this is transparent to the
            # caller)
            s = np.log(sd)

        # Do not allow the variance parameter starting mean values to
        # be too small.
        i1, i2 = self.k_fep, self.k_fep + self.k_vcp
        m[i1:i2] = np.where(m[i1:i2] < -1, -1, m[i1:i2])

        # Do not allow the posterior standard deviation starting values
        # to be too small.
        s = np.where(s < -1, -1, s)

        def elbo(x):
            n = len(x) // 2
            return -self.vb_elbo(x[:n], np.exp(x[n:]))

        def elbo_grad(x):
            n = len(x) // 2
            gm, gs = self.vb_elbo_grad(x[:n], np.exp(x[n:]))
            gs *= np.exp(x[n:])
            return -np.concatenate((gm, gs))

        start = np.concatenate((m, s))
        mm = minimize(
            elbo, start, jac=elbo_grad, method=fit_method, options=minim_opts)
        if not mm.success:
            warnings.warn("VB fitting did not converge")

        n = len(mm.x) // 2
        params = mm.x[0:n]
        va = np.exp(2 * mm.x[n:])

        if scale_fe:
            self.exog = self._exog_save
            del self._exog_save
            params[ixs] /= sc[ixs]
            va[ixs] /= sc[ixs]**2

        return BayesMixedGLMResults(self, params, va, mm)

    # Handle terms in the ELBO that are common to all models.
    def _elbo_common(self, fep_mean, fep_sd, vcp_mean, vcp_sd, vc_mean, vc_sd):

        iv = 0

        # p(vc | vcp) contributions
        m = vcp_mean[self.ident]
        s = vcp_sd[self.ident]
        iv -= np.sum((vc_mean**2 + vc_sd**2) * np.exp(2 * (s**2 - m))) / 2
        iv -= np.sum(m)

        # p(vcp) contributions
        iv -= 0.5 * (vcp_mean**2 + vcp_sd**2).sum() / self.vcp_p**2

        # p(b) contributions
        iv -= 0.5 * (fep_mean**2 + fep_sd**2).sum() / self.fe_p**2

        return iv

    def _elbo_grad_common(self, fep_mean, fep_sd, vcp_mean, vcp_sd, vc_mean,
                          vc_sd):

        # p(vc | vcp) contributions
        m = vcp_mean[self.ident]
        s = vcp_sd[self.ident]
        u = vc_mean**2 + vc_sd**2
        ve = np.exp(2 * (s**2 - m))
        dm = u * ve - 1
        ds = -2 * u * ve * s
        vcp_mean_grad = np.bincount(self.ident, weights=dm)
        vcp_sd_grad = np.bincount(self.ident, weights=ds)

        vc_mean_grad = -vc_mean.copy() * ve
        vc_sd_grad = -vc_sd.copy() * ve

        # p(vcp) contributions
        vcp_mean_grad -= vcp_mean / self.vcp_p**2
        vcp_sd_grad -= vcp_sd / self.vcp_p**2

        # p(b) contributions
        fep_mean_grad = -fep_mean.copy() / self.fe_p**2
        fep_sd_grad = -fep_sd.copy() / self.fe_p**2

        return (fep_mean_grad, fep_sd_grad, vcp_mean_grad, vcp_sd_grad,
                vc_mean_grad, vc_sd_grad)


class BayesMixedGLMResults:
    """
    Class to hold results from a Bayesian estimation of a Mixed GLM model.

    Attributes
    ----------
    fe_mean : array_like
        Posterior mean of the fixed effects coefficients.
    fe_sd : array_like
        Posterior standard deviation of the fixed effects coefficients
    vcp_mean : array_like
        Posterior mean of the logged variance component standard
        deviations.
    vcp_sd : array_like
        Posterior standard deviation of the logged variance component
        standard deviations.
    vc_mean : array_like
        Posterior mean of the random coefficients
    vc_sd : array_like
        Posterior standard deviation of the random coefficients
    """

    def __init__(self, model, params, cov_params, optim_retvals=None):

        self.model = model
        self.params = params
        self._cov_params = cov_params
        self.optim_retvals = optim_retvals

        self.fe_mean, self.vcp_mean, self.vc_mean = (model._unpack(params))

        if cov_params.ndim == 2:
            cp = np.diag(cov_params)
        else:
            cp = cov_params
        self.fe_sd, self.vcp_sd, self.vc_sd = model._unpack(cp)
        self.fe_sd = np.sqrt(self.fe_sd)
        self.vcp_sd = np.sqrt(self.vcp_sd)
        self.vc_sd = np.sqrt(self.vc_sd)

    def cov_params(self):

        if hasattr(self.model.data, "frame"):
            # Return the covariance matrix as a dataframe or series
            na = (self.model.fep_names + self.model.vcp_names +
                  self.model.vc_names)
            if self._cov_params.ndim == 2:
                return pd.DataFrame(self._cov_params, index=na, columns=na)
            else:
                return pd.Series(self._cov_params, index=na)

        # Return the covariance matrix as a ndarray
        return self._cov_params

    def summary(self):

        df = pd.DataFrame()
        m = self.model.k_fep + self.model.k_vcp
        df["Type"] = (["M" for k in range(self.model.k_fep)] +
                      ["V" for k in range(self.model.k_vcp)])

        df["Post. Mean"] = self.params[0:m]

        if self._cov_params.ndim == 2:
            v = np.diag(self._cov_params)[0:m]
            df["Post. SD"] = np.sqrt(v)
        else:
            df["Post. SD"] = np.sqrt(self._cov_params[0:m])

        # Convert variance parameters to natural scale
        df["SD"] = np.exp(df["Post. Mean"])
        df["SD (LB)"] = np.exp(df["Post. Mean"] - 2 * df["Post. SD"])
        df["SD (UB)"] = np.exp(df["Post. Mean"] + 2 * df["Post. SD"])
        df["SD"] = ["%.3f" % x for x in df.SD]
        df["SD (LB)"] = ["%.3f" % x for x in df["SD (LB)"]]
        df["SD (UB)"] = ["%.3f" % x for x in df["SD (UB)"]]
        df.loc[df.index < self.model.k_fep, "SD"] = ""
        df.loc[df.index < self.model.k_fep, "SD (LB)"] = ""
        df.loc[df.index < self.model.k_fep, "SD (UB)"] = ""

        df.index = self.model.fep_names + self.model.vcp_names

        summ = summary2.Summary()
        summ.add_title(self.model.family.__class__.__name__ +
                       " Mixed GLM Results")
        summ.add_df(df)

        summ.add_text("Parameter types are mean structure (M) and "
                      "variance structure (V)")
        summ.add_text("Variance parameters are modeled as log "
                      "standard deviations")

        return summ

    def random_effects(self, term=None):
        """
        Posterior mean and standard deviation of random effects.

        Parameters
        ----------
        term : int or None
            If None, results for all random effects are returned.  If
            an integer, returns results for a given set of random
            effects.  The value of `term` refers to an element of the
            `ident` vector, or to a position in the `vc_formulas`
            list.

        Returns
        -------
        Data frame of posterior means and posterior standard
        deviations of random effects.
        """

        z = self.vc_mean
        s = self.vc_sd
        na = self.model.vc_names

        if term is not None:
            termix = self.model.vcp_names.index(term)
            ii = np.flatnonzero(self.model.ident == termix)
            z = z[ii]
            s = s[ii]
            na = [na[i] for i in ii]

        x = pd.DataFrame({"Mean": z, "SD": s})

        if na is not None:
            x.index = na

        return x

    def predict(self, exog=None, linear=False):
        """
        Return predicted values for the mean structure.

        Parameters
        ----------
        exog : array_like
            The design matrix for the mean structure.  If None,
            use the model's design matrix.
        linear : bool
            If True, returns the linear predictor, otherwise
            transform the linear predictor using the link function.

        Returns
        -------
        A one-dimensional array of fitted values.
        """

        return self.model.predict(self.params, exog, linear)


class BinomialBayesMixedGLM(_VariationalBayesMixedGLM, _BayesMixedGLM):

    __doc__ = _init_doc.format(example=_logit_example)

    def __init__(self,
                 endog,
                 exog,
                 exog_vc,
                 ident,
                 vcp_p=1,
                 fe_p=2,
                 fep_names=None,
                 vcp_names=None,
                 vc_names=None):

        super().__init__(
            endog,
            exog,
            exog_vc=exog_vc,
            ident=ident,
            vcp_p=vcp_p,
            fe_p=fe_p,
            family=families.Binomial(),
            fep_names=fep_names,
            vcp_names=vcp_names,
            vc_names=vc_names)

        if not np.all(np.unique(endog) == np.r_[0, 1]):
            msg = "endog values must be 0 and 1, and not all identical"
            raise ValueError(msg)

    @classmethod
    def from_formula(cls, formula, vc_formulas, data, vcp_p=1, fe_p=2):

        fam = families.Binomial()
        x = _BayesMixedGLM.from_formula(
            formula, vc_formulas, data, family=fam, vcp_p=vcp_p, fe_p=fe_p)

        # Copy over to the intended class structure
        mod = BinomialBayesMixedGLM(
            x.endog,
            x.exog,
            exog_vc=x.exog_vc,
            ident=x.ident,
            vcp_p=x.vcp_p,
            fe_p=x.fe_p,
            fep_names=x.fep_names,
            vcp_names=x.vcp_names,
            vc_names=x.vc_names)
        mod.data = x.data

        return mod

    def vb_elbo(self, vb_mean, vb_sd):
        """
        Returns the evidence lower bound (ELBO) for the model.
        """

        fep_mean, vcp_mean, vc_mean = self._unpack(vb_mean)
        fep_sd, vcp_sd, vc_sd = self._unpack(vb_sd)
        tm, tv = self._lp_stats(fep_mean, fep_sd, vc_mean, vc_sd)

        def h(z):
            return -np.log(1 + np.exp(tm + np.sqrt(tv) * z))

        return self.vb_elbo_base(h, tm, fep_mean, vcp_mean, vc_mean, fep_sd,
                                 vcp_sd, vc_sd)

    def vb_elbo_grad(self, vb_mean, vb_sd):
        """
        Returns the gradient of the model's evidence lower bound (ELBO).
        """

        fep_mean, vcp_mean, vc_mean = self._unpack(vb_mean)
        fep_sd, vcp_sd, vc_sd = self._unpack(vb_sd)
        tm, tv = self._lp_stats(fep_mean, fep_sd, vc_mean, vc_sd)

        def h(z):
            u = tm + np.sqrt(tv) * z
            x = np.zeros_like(u)
            ii = np.flatnonzero(u > 0)
            uu = u[ii]
            x[ii] = 1 / (1 + np.exp(-uu))
            ii = np.flatnonzero(u <= 0)
            uu = u[ii]
            x[ii] = np.exp(uu) / (1 + np.exp(uu))
            return -x

        return self.vb_elbo_grad_base(h, tm, tv, fep_mean, vcp_mean, vc_mean,
                                      fep_sd, vcp_sd, vc_sd)


class PoissonBayesMixedGLM(_VariationalBayesMixedGLM, _BayesMixedGLM):

    __doc__ = _init_doc.format(example=_poisson_example)

    def __init__(self,
                 endog,
                 exog,
                 exog_vc,
                 ident,
                 vcp_p=1,
                 fe_p=2,
                 fep_names=None,
                 vcp_names=None,
                 vc_names=None):

        super().__init__(
            endog=endog,
            exog=exog,
            exog_vc=exog_vc,
            ident=ident,
            vcp_p=vcp_p,
            fe_p=fe_p,
            family=families.Poisson(),
            fep_names=fep_names,
            vcp_names=vcp_names,
            vc_names=vc_names)

    @classmethod
    def from_formula(cls,
                     formula,
                     vc_formulas,
                     data,
                     vcp_p=1,
                     fe_p=2,
                     vcp_names=None,
                     vc_names=None):

        fam = families.Poisson()
        x = _BayesMixedGLM.from_formula(
            formula,
            vc_formulas,
            data,
            family=fam,
            vcp_p=vcp_p,
            fe_p=fe_p)

        # Copy over to the intended class structure
        mod = PoissonBayesMixedGLM(
            endog=x.endog,
            exog=x.exog,
            exog_vc=x.exog_vc,
            ident=x.ident,
            vcp_p=x.vcp_p,
            fe_p=x.fe_p,
            fep_names=x.fep_names,
            vcp_names=x.vcp_names,
            vc_names=x.vc_names)
        mod.data = x.data

        return mod

    def vb_elbo(self, vb_mean, vb_sd):
        """
        Returns the evidence lower bound (ELBO) for the model.
        """

        fep_mean, vcp_mean, vc_mean = self._unpack(vb_mean)
        fep_sd, vcp_sd, vc_sd = self._unpack(vb_sd)
        tm, tv = self._lp_stats(fep_mean, fep_sd, vc_mean, vc_sd)

        def h(z):
            return -np.exp(tm + np.sqrt(tv) * z)

        return self.vb_elbo_base(h, tm, fep_mean, vcp_mean, vc_mean, fep_sd,
                                 vcp_sd, vc_sd)

    def vb_elbo_grad(self, vb_mean, vb_sd):
        """
        Returns the gradient of the model's evidence lower bound (ELBO).
        """

        fep_mean, vcp_mean, vc_mean = self._unpack(vb_mean)
        fep_sd, vcp_sd, vc_sd = self._unpack(vb_sd)
        tm, tv = self._lp_stats(fep_mean, fep_sd, vc_mean, vc_sd)

        def h(z):
            y = -np.exp(tm + np.sqrt(tv) * z)
            return y

        return self.vb_elbo_grad_base(h, tm, tv, fep_mean, vcp_mean, vc_mean,
                                      fep_sd, vcp_sd, vc_sd)<|MERGE_RESOLUTION|>--- conflicted
+++ resolved
@@ -91,13 +91,9 @@
         Array of covariates for the random part of the model.  A
         scipy.sparse array may be provided, or else the passed
         array will be converted to sparse internally.
-<<<<<<< HEAD
     ident : array-like
-=======
-    ident : array_like
->>>>>>> 8be40178
-        Array of integer labels showing which random terms (columns
-        of `exog_vc`) have a common variance.
+        Array of labels showing which random terms (columns of
+        `exog_vc`) have a common variance.
     vcp_p : float
         Prior standard deviation for variance component parameters
         (the prior standard deviation of log(s) is vcp_p, where s is
@@ -422,23 +418,15 @@
 
         Parameters
         ----------
-<<<<<<< HEAD
         formula : string
-=======
-        formula : str
->>>>>>> 8be40178
-            Formula for the endog and fixed effects terms (use ~ to
-            separate dependent and independent expressions).
+            Formula for the endog and fixed effects terms (use ~ to separate
+            dependent and independent expressions).
         vc_formulas : dictionary
             vc_formulas[name] is a one-sided formula that creates one
             collection of random effects with a common variance
-<<<<<<< HEAD
-            prameter.  If using categorical (factor) variables to
-=======
-            parameter.  If using categorical (factor) variables to
->>>>>>> 8be40178
-            produce variance components, note that generally `0 + ...`
-            should be used so that an intercept is not included.
+            prameter.  If using a categorical expression to produce
+            variance components, note that generally `0 + ...` should
+            be used so that an intercept is not included.
         data : data frame
             The data to which the formulas are applied.
         family : genmod.families instance
@@ -459,11 +447,7 @@
             mat = mgr.get_matrices(fml, data, pandas=True)
             exog_vc.append(mat)
             vcp_names.append(na)
-<<<<<<< HEAD
-            ident.append(j * np.ones(mat.shape[1], dtype=np.integer))
-=======
-            ident.append(j * np.ones(mat.shape[1], dtype=np.int_))
->>>>>>> 8be40178
+            ident.append(j * np.ones(mat.shape[1]))
             j += 1
         exog_vc = pd.concat(exog_vc, axis=1)
         vc_names = exog_vc.columns.tolist()
