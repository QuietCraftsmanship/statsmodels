import numpy as np
from numpy.linalg import inv

from scipy.stats import t, norm
from scipy import optimize
from models.contrast import ContrastResults
from models.utils import recipr

import numpy.lib.recfunctions as nprf

class Model(object):
    """
    A (predictive) statistical model. The class Model itself does nothing
    but lays out the methods expected of any subclass.
    """

    _results = None

    def fit(self):
        """
        Fit a model to data.
        """
        raise NotImplementedError

    def predict(self):
        """
        After a model has been fit, results are (assumed to be) stored
        in self.results, which itself should have a predict method.

        Changed the way that this works.  It's now a predict attribute.
        Does this make sense? -SS
        """
        return self.results.predict

class LikelihoodModel(Model):

    def __init__(self, endog, exog=None):
        self._endog = endog
        self._exog = exog
        self.initialize()

    def initialize(self):
        """
        Initialize (possibly re-initialize) a Model instance. For
        instance, the design matrix of a linear model may change
        and some things must be recomputed.
        """
        pass

    def llf(self, params):
        """
        Log-likelihood of model.
        """
        raise NotImplementedError

    def score(self, params):
        """
        Score function of model = gradient of logL with respect to
        params.
        """
        raise NotImplementedError

    def information(self, params):
        """
        Fisher information function of model = - Hessian of logL with respect
        to params.
        """
        raise NotImplementedError

    def fit(self, params, method='newton'):
#TODO: newton's method is not correctly implemented yet
        if method is 'newton':
            results = self.newton(params)
        else:
            raise ValueError("Unknown fit method.")
        self._results = results

#FIXME: This does not work as implemented
#FIXME: Params should be a first guess on the params
#       so supplied or default guess?
    def newton(self, params):
        #JP this is not newton, it's fmin
        # is this used anywhere
        # results should be attached to self
        def f(params): return -self.llf(params)
        xopt, fopt, iter, funcalls, warnflag =\
          optimize.fmin(f, params, full_output=True)
        converge = not warnflag
        extras = dict(iter=iter, evaluations=funcalls, converge=converge)
#        return LikelihoodModelResults(self, params, llf=fopt, **extras)
        return LikelihoodModelResults(self, xopt)


class Results(object):
    def __init__(self, model, params, **kwd):
        """
        Parameters
        ----------
        model : the estimated model
        params : parameter estimates from estimated model
        """
        self._model = model
        self._params = params
        self.__dict__.update(kwd)
        self.initialize()

    #don't turn attributes into properties (this  is python not java)
    @property
    def params(self):
        return self._params
    @property
    def model(self):
        return self._model
    def initialize(self):
        pass

class LikelihoodModelResults(Results):
    """ Class to contain results from likelihood models """
    def __init__(self, model, params, normalized_cov_params=None, scale=1.):
        """
        Parameters
        -----------
        params : 1d array_like
            parameter estimates from estimated model
        normalized_cov_params : 2d array
           Normalized (before scaling) covariance of params
            normalized_cov_paramss is also known as the hat matrix or H
            (Semiparametric regression, Ruppert, Wand, Carroll; CUP 2003)
        scale : float
            For (some subset of models) scale will typically be the
            mean square error from the estimated model (sigma^2)

        Comments
        --------

        The covariance of params is given by scale times
        normalized_cov_params
        """

        #JP what are the minimum attributes and methods that are used of model
        # i.e. can this be called with an almost empty model
        # what's the smallest duck that quacks like a model - list

        super(LikelihoodModelResults, self).__init__(model, params)
        self.normalized_cov_params = normalized_cov_params
        self.scale = scale

    def normalized_cov_params(self):
        raise NotImplementedError

    def scale(self):    #JP very bad, first scale is an attribute, now a method
        raise NotImplementedError
                        # SS It's not used I don't think and can be removed

    def t(self, column=None):
        """
        Return the t-statistic for a given parameter estimate.

        Use Ttest for more complicated t-statistics.

        """

        if self.normalized_cov_params is None:
            raise ValueError, 'need covariance of parameters for computing T statistics'

        if column is None:
            column = range(self.params.shape[0])

        column = np.asarray(column)
        _params = self.params[column]
        _cov = self.cov_params(column=column)
        if _cov.ndim == 2:
            _cov = np.diag(_cov)
        _t = _params * recipr(np.sqrt(_cov))
#FIXME: This should be extended to return z() values for GLM and RLM
        return _t


    def cov_params(self, matrix=None, column=None, scale=None, other=None):
        """
        Returns the variance/covariance matrix of a linear contrast
        of the estimates of params, multiplied by scale which
        will usually be an estimate of sigma^2.

        The covariance of
        interest is either specified as a (set of) column(s) or a matrix.

        Without call specified

        If matrix is specified returns
        m(X.T X)^(-1)m.T

        If matrix and other are specified returns
        m(X.T X)^(-1)other.T

        If column is specified returns
        (X.T X)^(-1)[column,column] if column is 0d OR
        (X.T X)^(-1)[column][:,column]

        If called without arguments

        """

        if self.normalized_cov_params is None:
            raise ValueError, 'need covariance of parameters for computing \
(unnormalized) covariances'
        if scale is None:
            scale = self.scale
        if column is not None:
            column = np.asarray(column)
            if column.shape == ():
                return self.normalized_cov_params[column, column] * scale
            else:
                return self.normalized_cov_params[column][:,column] * scale
        elif matrix is not None:
            if other is None:
                other = matrix
            tmp = np.dot(matrix, np.dot(self.normalized_cov_params, np.transpose(other)))
            return tmp * scale
        if matrix is None and column is None:
#            if np.shape(scale) == ():   # can be a scalar or array
# TODO: np.eye fails for big arrays.  Failed for np.eye(25,000) in the lab
# needs to be optimized.
# on the other hand, it is only necessary for when scale isn't a scalar
# so it doesn't need to default to this every time
#                scale=np.eye(len(self._model._endog))*scale
            return np.dot(np.dot(self.calc_params, np.array(scale)),
                self.calc_params.T)

    def Ttest(self, r_matrix, t=True, sd=True, scale=None):
        """
        Compute a Tcontrast for a row vector matrix. To get the t-statistic
        for a single column, use the 't' method.

        Parameters
        ----------
        R is a matrix of linear restrictions.
        """

        r_matrix = np.asarray(r_matrix)

        if self.normalized_cov_params is None:
            raise ValueError, 'Need covariance of parameters for computing T statistics'

        _t = _sd = None

        _effect = np.dot(r_matrix, self.params)
        if sd:
            _sd = np.sqrt(self.cov_params(matrix=r_matrix))
        if t:
            _t = _effect * recipr(_sd)
        return ContrastResults(effect=_effect, t=_t, sd=_sd, df_denom=self.df_resid)

    def Ftest(self, r_matrix, eff=True, t=True, sd=True, scale=None, invcov=None):
        """
        Compute an Fcontrast for a contrast matrix.

        Here, matrix M is assumed to be non-singular. More precisely,

        M pX pX' M'

        is assumed invertible. Here, pX is the generalized inverse of the
        design matrix of the model. There can be problems in non-OLS models
        where the rank of the covariance of the noise is not full.

        See the contrast module to see how to specify contrasts.
        In particular, the matrices from these contrasts will always be
        non-singular in the sense above.

        """
<<<<<<< HEAD
        r_matrix = np.asarray(r_matrix)
=======
        #JP: needs asarray and atleast_2d (exception), (potential) problems if not
>>>>>>> 3f4e0845

        if self.normalized_cov_params is None:
            raise ValueError, 'need covariance of parameters for computing F statistics'

        cparams = np.dot(r_matrix, self.params)

        q = r_matrix.shape[0]
        if invcov is None:
            invcov = inv(self.cov_params(matrix=r_matrix, scale=1.0))
        F = np.add.reduce(np.dot(invcov, cparams) * cparams, 0) * \
                recipr((q * self.scale))
        return ContrastResults(F=F, df_denom=self.df_resid,
                    df_num=invcov.shape[0])

    def conf_int(self, alpha=.05, cols=None):
        """
        Returns the confidence interval of the specified params estimates.

        Parameters
        ----------
        alpha : float, optional
            The `alpha` level for the confidence interval.
            ie., `alpha` = .05 returns a 95% confidence interval.
        cols : tuple, optional
            `cols` specifies which confidence intervals to return

        Returns : array
            Each item contains [lower, upper]

        Example
        -------
        >>>import numpy as np
        >>>from numpy.random import standard_normal as stan
        >>>import nipy.fixes.scipy.stats.models as SSM
        >>>x = np.hstack((stan((30,1)),stan((30,1)),stan((30,1))))
        >>>params=np.array([3.25, 1.5, 7.0])
        >>>y = np.dot(x,params) + stan((30))
        >>>model = SSM.regression.OLSModel(x, hascons=False).fit(y)
        >>>model.conf_int(cols=(1,2))

        Notes
        -----
        TODO:
        tails : string, optional
            `tails` can be "two", "upper", or "lower"
        """
        if self.__class__.__name__ in ['RLMResults','GLMResults']:
            dist = norm
        else:
            dist = t
        if cols is None and dist == t:
            lower = self.params - dist.ppf(1-alpha/2,self.df_resid) *\
                    self.bse
            upper = self.params + dist.ppf(1-alpha/2,self.df_resid) *\
                    self.bse
        elif cols is None and dist == norm:
            lower = self.params - dist.ppf(1-alpha/2)*self.bse
            upper = self.params + dist.ppf(1-alpha/2)*self.bse
        elif cols is not None and dist == t:
            lower=[]
            upper=[]
            for i in cols:
                lower.append(self.params[i] - dist.ppf(1-\
                        alpha/2,self.df_resid) *self.bse)
                upper.append(self.params[i] + dist.ppf(1-\
                        alpha/2,self.df_resid) *self.bse)
        elif cols is not None and dist == norm:
            lower = self.params - dist.ppf(1-alpha/2)*self.bse
            upper = self.params + dist.ppf(1-alpha/2)*self.bse
        return np.asarray(zip(lower,upper))



<|MERGE_RESOLUTION|>--- conflicted
+++ resolved
@@ -268,11 +268,8 @@
         non-singular in the sense above.
 
         """
-<<<<<<< HEAD
         r_matrix = np.asarray(r_matrix)
-=======
         #JP: needs asarray and atleast_2d (exception), (potential) problems if not
->>>>>>> 3f4e0845
 
         if self.normalized_cov_params is None:
             raise ValueError, 'need covariance of parameters for computing F statistics'
