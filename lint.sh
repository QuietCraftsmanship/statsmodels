#!/bin/bash

echo "inside $0"

RET=0

if [ "$LINT" == true ]; then
    echo "Running ruff check"
    ruff check statsmodels

    echo "Running flake8 linting"
    echo "Linting all files with limited rules"
    flake8 statsmodels
    if [ $? -ne "0" ]; then
        echo "Changed files failed linting using the required set of rules."
        echo "Additions and changes must conform to Python code style rules."
        RET=1
    fi

    # Run with --isolated to ignore config files, the files included here
    # pass _all_ flake8 checks
    echo "Linting known clean files with strict rules"
    # Default flake8 rules plus the additional rules from setup.cfg
    flake8 --isolated  \
        --max-line-length 88 \
        --ignore=E121,E123,E126,E226,E24,E704,W503,W504,E741,E203 \
        examples \
        setup.py \
        statsmodels/__init__.py \
        statsmodels/api.py \
        statsmodels/base/__init__.py \
        statsmodels/base/distributed_estimation.py \
        statsmodels/base/elastic_net.py \
        statsmodels/base/tests/__init__.py \
        statsmodels/base/tests/test_data.py \
        statsmodels/base/tests/test_distributed_estimation.py \
        statsmodels/base/tests/test_optimize.py \
        statsmodels/base/tests/test_shrink_pickle.py \
        statsmodels/base/tests/test_transform.py \
        statsmodels/compat \
        statsmodels/compat/tests \
        statsmodels/conftest.py \
        statsmodels/datasets/__init__.py \
        statsmodels/datasets/anes96/__init__.py \
        statsmodels/datasets/cancer/__init__.py \
        statsmodels/datasets/ccard/__init__.py \
        statsmodels/datasets/china_smoking/__init__.py \
        statsmodels/datasets/co2/__init__.py \
        statsmodels/datasets/committee/__init__.py \
        statsmodels/datasets/copper/__init__.py \
        statsmodels/datasets/cpunish/__init__.py \
        statsmodels/datasets/danish_data \
        statsmodels/datasets/elec_equip \
        statsmodels/datasets/elnino/__init__.py \
        statsmodels/datasets/engel/__init__.py \
        statsmodels/datasets/fair/__init__.py \
        statsmodels/datasets/fertility/__init__.py \
        statsmodels/datasets/grunfeld/__init__.py \
        statsmodels/datasets/heart/__init__.py \
        statsmodels/datasets/interest_inflation/__init__.py \
        statsmodels/datasets/longley/__init__.py \
        statsmodels/datasets/macrodata/__init__.py \
        statsmodels/datasets/modechoice/__init__.py \
        statsmodels/datasets/nile/__init__.py \
        statsmodels/datasets/randhie/__init__.py \
        statsmodels/datasets/scotland/__init__.py \
        statsmodels/datasets/spector/__init__.py \
        statsmodels/datasets/stackloss/__init__.py \
        statsmodels/datasets/star98/__init__.py \
        statsmodels/datasets/statecrime/__init__.py \
        statsmodels/datasets/strikes/__init__.py \
        statsmodels/datasets/sunspots/__init__.py \
        statsmodels/datasets/tests \
        statsmodels/discrete/__init__.py \
        statsmodels/discrete/diagnostic.py \
        statsmodels/discrete/tests/__init__.py \
        statsmodels/discrete/tests/results \
        statsmodels/discrete/tests/test_constrained.py \
        statsmodels/discrete/tests/test_truncated_model.py \
        statsmodels/discrete/truncated_model.py \
        statsmodels/distributions/__init__.py \
        statsmodels/distributions/bernstein.py \
        statsmodels/distributions/empirical_distribution.py \
        statsmodels/distributions/copula/__init__.py \
        statsmodels/distributions/copula/api.py \
        statsmodels/distributions/copula/archimedean.py \
        statsmodels/distributions/copula/copulas.py \
        statsmodels/distributions/copula/depfunc_ev.py \
        statsmodels/distributions/copula/elliptical.py \
        statsmodels/distributions/copula/extreme_value.py \
        statsmodels/distributions/copula/other_copulas.py \
        statsmodels/distributions/copula/tests/test_model.py \
        statsmodels/distributions/copula/transforms.py \
        statsmodels/distributions/tests/__init__.py \
        statsmodels/distributions/tests/test_bernstein.py \
        statsmodels/distributions/tests/test_discrete.py \
        statsmodels/distributions/tests/test_ecdf.py \
        statsmodels/distributions/tests/test_tools.py \
        statsmodels/duration/__init__.py \
        statsmodels/duration/_kernel_estimates.py \
        statsmodels/duration/api.py \
        statsmodels/duration/tests/__init__.py \
        statsmodels/duration/tests/results \
        statsmodels/duration/tests/test_survfunc.py \
        statsmodels/emplike/__init__.py \
        statsmodels/emplike/api.py \
        statsmodels/emplike/tests \
        statsmodels/emplike/tests/results \
        statsmodels/examples/ex_ordered_model.py \
        statsmodels/examples/tests \
        statsmodels/examples/tsa/ex_var_reorder.py \
        statsmodels/formula \
        statsmodels/formula/tests \
        statsmodels/gam \
        statsmodels/gam/gam_cross_validation \
        statsmodels/gam/tests \
        statsmodels/gam/tests/results \
        statsmodels/genmod/__init__.py \
        statsmodels/genmod/_tweedie_compound_poisson.py \
        statsmodels/genmod/api.py \
        statsmodels/genmod/bayes_mixed_glm.py \
        statsmodels/genmod/families \
        statsmodels/genmod/families/tests \
        statsmodels/genmod/generalized_estimating_equations.py \
        statsmodels/genmod/qif.py \
        statsmodels/genmod/tests/__init__.py \
        statsmodels/genmod/tests/results \
        statsmodels/genmod/tests/test_gee.py \
        statsmodels/genmod/tests/test_qif.py \
        statsmodels/graphics/__init__.py \
        statsmodels/graphics/api.py \
        statsmodels/graphics/functional.py \
        statsmodels/graphics/tests/__init__.py \
        statsmodels/graphics/tests/test_agreement.py \
        statsmodels/graphics/tests/test_boxplots.py \
        statsmodels/graphics/tests/test_correlation.py \
        statsmodels/graphics/tests/test_functional.py \
        statsmodels/graphics/tests/test_gofplots.py \
        statsmodels/graphics/tests/test_tsaplots.py \
        statsmodels/graphics/tsaplots.py \
        statsmodels/imputation/__init__.py \
        statsmodels/imputation/tests/__init__.py \
        statsmodels/interface \
        statsmodels/iolib/__init__.py \
        statsmodels/iolib/api.py \
        statsmodels/iolib/openfile.py \
        statsmodels/iolib/smpickle.py \
        statsmodels/iolib/summary2.py \
        statsmodels/iolib/table.py \
        statsmodels/iolib/tableformatting.py \
        statsmodels/iolib/tests/__init__.py \
        statsmodels/iolib/tests/results \
        statsmodels/iolib/tests/test_pickle.py \
        statsmodels/iolib/tests/test_summary2.py \
        statsmodels/miscmodels/__init__.py \
        statsmodels/miscmodels/tests/__init__.py \
        statsmodels/miscmodels/tests/results \
        statsmodels/multivariate/__init__.py \
        statsmodels/multivariate/api.py \
        statsmodels/multivariate/factor_rotation/_analytic_rotation.py \
        statsmodels/multivariate/factor_rotation/tests/__init__.py \
        statsmodels/multivariate/pca.py \
        statsmodels/multivariate/tests/__init__.py \
        statsmodels/multivariate/tests/results \
        statsmodels/nonparametric/__init__.py \
        statsmodels/nonparametric/api.py \
        statsmodels/nonparametric/kde.py \
        statsmodels/nonparametric/kernels_asymmetric.py \
        statsmodels/nonparametric/tests/__init__.py \
        statsmodels/nonparametric/tests/results \
        statsmodels/nonparametric/tests/test_asymmetric.py \
        statsmodels/othermod \
        statsmodels/othermod/tests \
        statsmodels/othermod/tests/results \
        statsmodels/regression/__init__.py \
        statsmodels/regression/_prediction.py \
        statsmodels/regression/_tools.py \
        statsmodels/regression/dimred.py \
        statsmodels/regression/mixed_linear_model.py \
        statsmodels/regression/process_regression.py \
        statsmodels/regression/recursive_ls.py \
        statsmodels/regression/rolling.py \
        statsmodels/regression/tests/__init__.py \
        statsmodels/regression/tests/results \
        statsmodels/regression/tests/test_dimred.py \
        statsmodels/regression/tests/test_lme.py \
        statsmodels/regression/tests/test_processreg.py \
        statsmodels/regression/tests/test_quantile_regression.py \
<<<<<<< HEAD
        statsmodels/regression/tests/test_tools.py \
        statsmodels/regression/tests/results/ \
        statsmodels/robust/tests/ \
        statsmodels/sandbox/distributions/try_pot.py \
=======
        statsmodels/regression/tests/test_rolling.py \
        statsmodels/regression/tests/test_tools.py \
        statsmodels/robust \
        statsmodels/robust/tests \
        statsmodels/robust/tests/results \
        statsmodels/sandbox/__init__.py \
        statsmodels/sandbox/archive/__init__.py \
        statsmodels/sandbox/distributions/__init__.py \
        statsmodels/sandbox/distributions/examples/__init__.py \
        statsmodels/sandbox/distributions/tests/__init__.py \
>>>>>>> 8be40178
        statsmodels/sandbox/distributions/tests/test_gof_new.py \
        statsmodels/sandbox/distributions/try_pot.py \
        statsmodels/sandbox/mcevaluate/__init__.py \
        statsmodels/sandbox/nonparametric/__init__.py \
        statsmodels/sandbox/nonparametric/tests/__init__.py \
        statsmodels/sandbox/panel/__init__.py \
        statsmodels/sandbox/panel/correlation_structures.py \
        statsmodels/sandbox/panel/tests/__init__.py \
        statsmodels/sandbox/regression/tests/__init__.py \
        statsmodels/sandbox/regression/tests/results_gmm_griliches.py \
        statsmodels/sandbox/regression/tests/results_gmm_griliches_iter.py \
        statsmodels/sandbox/regression/tests/results_gmm_poisson.py \
        statsmodels/sandbox/regression/tests/results_ivreg2_griliches.py \
        statsmodels/sandbox/stats/__init__.py \
        statsmodels/sandbox/stats/diagnostic.py \
        statsmodels/sandbox/stats/tests \
        statsmodels/sandbox/tests/__init__.py \
        statsmodels/sandbox/tools/__init__.py \
        statsmodels/src \
        statsmodels/stats/__init__.py \
        statsmodels/stats/_delta_method.py \
        statsmodels/stats/_knockoff.py \
        statsmodels/stats/_lilliefors.py \
        statsmodels/stats/_lilliefors_critical_values.py \
        statsmodels/stats/api.py \
        statsmodels/stats/base.py \
        statsmodels/stats/contingency_tables.py \
        statsmodels/stats/correlation_tools.py \
        statsmodels/stats/diagnostic.py \
        statsmodels/stats/diagnostic_gen.py \
        statsmodels/stats/dist_dependence_measures.py \
        statsmodels/stats/effect_size.py \
        statsmodels/stats/knockoff_regeffects.py \
        statsmodels/stats/libqsturng/__init__.py \
        statsmodels/stats/libqsturng/tests/__init__.py \
        statsmodels/stats/meta_analysis.py \
        statsmodels/stats/moment_helpers.py \
        statsmodels/stats/multicomp.py \
        statsmodels/stats/multivariate.py \
        statsmodels/stats/nonparametric.py \
        statsmodels/stats/oaxaca.py \
        statsmodels/stats/oneway.py \
        statsmodels/stats/rates.py \
        statsmodels/stats/regularized_covariance.py \
        statsmodels/stats/robust_compare.py \
        statsmodels/stats/stattools.py \
        statsmodels/stats/tabledist.py \
        statsmodels/stats/tests/__init__.py \
        statsmodels/stats/tests/results \
        statsmodels/stats/tests/test_anova_rm.py \
        statsmodels/stats/tests/test_base.py \
        statsmodels/stats/tests/test_correlation.py \
        statsmodels/stats/tests/test_deltacov.py \
        statsmodels/stats/tests/test_descriptivestats.py \
        statsmodels/stats/tests/test_diagnostic.py \
        statsmodels/stats/tests/test_dist_dependant_measures.py \
        statsmodels/stats/tests/test_effectsize.py \
        statsmodels/stats/tests/test_knockoff.py \
        statsmodels/stats/tests/test_lilliefors.py \
        statsmodels/stats/tests/test_meta.py \
        statsmodels/stats/tests/test_moment_helpers.py \
        statsmodels/stats/tests/test_multi.py \
        statsmodels/stats/tests/test_oaxaca.py \
        statsmodels/stats/tests/test_oneway.py \
        statsmodels/stats/tests/test_outliers_influence.py \
        statsmodels/stats/tests/test_qsturng.py \
        statsmodels/stats/tests/test_rates_poisson.py \
        statsmodels/stats/tests/test_regularized_covariance.py \
        statsmodels/stats/tests/test_robust_compare.py \
        statsmodels/stats/tests/test_sandwich.py \
        statsmodels/stats/tests/test_tabledist.py \
        statsmodels/tests \
        statsmodels/tools/__init__.py \
        statsmodels/tools/decorators.py \
        statsmodels/tools/docstring.py \
        statsmodels/tools/eval_measures.py \
        statsmodels/tools/grouputils.py \
        statsmodels/tools/linalg.py \
        statsmodels/tools/parallel.py \
        statsmodels/tools/rng_qrng.py \
        statsmodels/tools/rootfinding.py \
        statsmodels/tools/sequences.py \
        statsmodels/tools/sm_exceptions.py \
        statsmodels/tools/testing.py \
        statsmodels/tools/tests/__init__.py \
        statsmodels/tools/tests/test_data.py \
        statsmodels/tools/tests/test_decorators.py \
        statsmodels/tools/tests/test_docstring.py \
        statsmodels/tools/tests/test_eval_measures.py \
        statsmodels/tools/tests/test_linalg.py \
        statsmodels/tools/tests/test_testing.py \
        statsmodels/tools/tests/test_transform_model.py \
        statsmodels/tools/tests/test_web.py \
        statsmodels/tools/transform_model.py \
        statsmodels/tools/typing.py \
        statsmodels/tools/validation \
        statsmodels/tools/validation/tests \
        statsmodels/tools/web.py \
        statsmodels/tsa/__init__.py \
        statsmodels/tsa/_bds.py \
        statsmodels/tsa/adfvalues.py \
        statsmodels/tsa/api.py \
        statsmodels/tsa/ar_model.py \
        statsmodels/tsa/ardl \
        statsmodels/tsa/ardl/_pss_critical_values \
        statsmodels/tsa/ardl/tests \
        statsmodels/tsa/arima \
        statsmodels/tsa/arima/datasets \
        statsmodels/tsa/arima/datasets/brockwell_davis_2002 \
        statsmodels/tsa/arima/datasets/brockwell_davis_2002/data \
        statsmodels/tsa/arima/estimators \
        statsmodels/tsa/arima/estimators/tests \
        statsmodels/tsa/arima/tests \
        statsmodels/tsa/arima_model.py \
        statsmodels/tsa/arma_mle.py \
        statsmodels/tsa/base/__init__.py \
        statsmodels/tsa/base/prediction.py \
        statsmodels/tsa/base/tests/__init__.py \
        statsmodels/tsa/base/tests/test_datetools.py \
        statsmodels/tsa/base/tests/test_prediction.py \
        statsmodels/tsa/deterministic.py \
        statsmodels/tsa/exponential_smoothing \
        statsmodels/tsa/filters/__init__.py \
        statsmodels/tsa/filters/api.py \
        statsmodels/tsa/filters/bk_filter.py \
        statsmodels/tsa/filters/hp_filter.py \
        statsmodels/tsa/filters/tests \
        statsmodels/tsa/filters/tests/results \
        statsmodels/tsa/forecasting \
        statsmodels/tsa/forecasting/tests \
        statsmodels/tsa/holtwinters \
        statsmodels/tsa/holtwinters/tests \
        statsmodels/tsa/holtwinters/tests/results \
        statsmodels/tsa/innovations \
        statsmodels/tsa/innovations/tests \
        statsmodels/tsa/interp/__init__.py \
        statsmodels/tsa/interp/tests/__init__.py \
        statsmodels/tsa/regime_switching \
        statsmodels/tsa/regime_switching/tests \
        statsmodels/tsa/regime_switching/tests/results \
        statsmodels/tsa/seasonal \
        statsmodels/tsa/statespace \
        statsmodels/tsa/statespace/_filters \
        statsmodels/tsa/statespace/_smoothers \
        statsmodels/tsa/statespace/tests \
        statsmodels/tsa/statespace/tests/results \
        statsmodels/tsa/statespace/tests/results/frbny_nowcast \
        statsmodels/tsa/statespace/tests/results/frbny_nowcast/Nowcasting \
        statsmodels/tsa/statespace/tests/results/frbny_nowcast/Nowcasting/data \
        statsmodels/tsa/statespace/tests/results/frbny_nowcast/Nowcasting/data/US \
        statsmodels/tsa/statespace/tests/results/frbny_nowcast/Nowcasting/functions \
        statsmodels/tsa/stl \
        statsmodels/tsa/stl/tests \
        statsmodels/tsa/tests/__init__.py \
        statsmodels/tsa/tests/results \
        statsmodels/tsa/tests/test_ar.py \
        statsmodels/tsa/tests/test_bds.py \
        statsmodels/tsa/tests/test_deterministic.py \
        statsmodels/tsa/tests/test_seasonal.py \
        statsmodels/tsa/tests/test_tsa_tools.py \
        statsmodels/tsa/tests/test_x13.py \
        statsmodels/tsa/vector_ar/__init__.py \
        statsmodels/tsa/vector_ar/api.py \
        statsmodels/tsa/vector_ar/hypothesis_test_results.py \
        statsmodels/tsa/vector_ar/tests/JMulTi_results \
        statsmodels/tsa/vector_ar/tests/Matlab_results \
        statsmodels/tsa/vector_ar/tests/__init__.py \
        statsmodels/tsa/vector_ar/tests/results \
        statsmodels/tsa/x13.py \
        tools
    if [ $? -ne "0" ]; then
        echo "Previously passing files failed linting."
        RET=1
    fi

    # Tests any new python files
    if [ -f $(git rev-parse --git-dir)/shallow ]; then
        # Unshallow only when required, i.e., on CI
        echo "Repository is shallow"
        git fetch --unshallow --quiet
    fi
    git config remote.origin.fetch "+refs/heads/*:refs/remotes/origin/*"
    git fetch origin --quiet
<<<<<<< HEAD
    NEW_FILES=$(git diff origin/maintenance/0.10.x --name-status -u -- "*.py" | grep ^A | cut -c 3- | paste -sd " " -)
=======
    NEW_FILES=$(git diff origin/main --name-status -u -- "*.py" | grep ^A | cut -c 3- | paste -sd " " -)
>>>>>>> 8be40178
    if [ -n "$NEW_FILES" ]; then
        echo "Linting newly added files with strict rules"
        echo "New files: $NEW_FILES"
        flake8 --isolated --max-line-length 88 --ignore=E121,E123,E126,E226,E24,E704,W503,W504,E741,E203 $(eval echo $NEW_FILES)
        if [ $? -ne "0" ]; then
            echo "New files failed linting."
            RET=1
        fi
    else
        echo "No new files to lint"
    fi
fi

exit "$RET"<|MERGE_RESOLUTION|>--- conflicted
+++ resolved
@@ -186,23 +186,9 @@
         statsmodels/regression/tests/test_lme.py \
         statsmodels/regression/tests/test_processreg.py \
         statsmodels/regression/tests/test_quantile_regression.py \
-<<<<<<< HEAD
-        statsmodels/regression/tests/test_tools.py \
         statsmodels/regression/tests/results/ \
         statsmodels/robust/tests/ \
         statsmodels/sandbox/distributions/try_pot.py \
-=======
-        statsmodels/regression/tests/test_rolling.py \
-        statsmodels/regression/tests/test_tools.py \
-        statsmodels/robust \
-        statsmodels/robust/tests \
-        statsmodels/robust/tests/results \
-        statsmodels/sandbox/__init__.py \
-        statsmodels/sandbox/archive/__init__.py \
-        statsmodels/sandbox/distributions/__init__.py \
-        statsmodels/sandbox/distributions/examples/__init__.py \
-        statsmodels/sandbox/distributions/tests/__init__.py \
->>>>>>> 8be40178
         statsmodels/sandbox/distributions/tests/test_gof_new.py \
         statsmodels/sandbox/distributions/try_pot.py \
         statsmodels/sandbox/mcevaluate/__init__.py \
@@ -386,11 +372,7 @@
     fi
     git config remote.origin.fetch "+refs/heads/*:refs/remotes/origin/*"
     git fetch origin --quiet
-<<<<<<< HEAD
-    NEW_FILES=$(git diff origin/maintenance/0.10.x --name-status -u -- "*.py" | grep ^A | cut -c 3- | paste -sd " " -)
-=======
-    NEW_FILES=$(git diff origin/main --name-status -u -- "*.py" | grep ^A | cut -c 3- | paste -sd " " -)
->>>>>>> 8be40178
+    NEW_FILES=$(git diff origin/master --name-status -u -- "*.py" | grep ^A | cut -c 3- | paste -sd " " -)
     if [ -n "$NEW_FILES" ]; then
         echo "Linting newly added files with strict rules"
         echo "New files: $NEW_FILES"
