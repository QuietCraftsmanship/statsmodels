--- conflicted
+++ resolved
@@ -1,17 +1,7 @@
 # https://docs.microsoft.com/en-us/azure/devops/pipelines/process/templates?view=azure-devops#passing-parameters
 
 trigger:
-<<<<<<< HEAD
-- maintenance/0.10.x
-=======
-- main
-schedules:
-- cron: "0 6 * * 1"   # Each Monday at 06:00 UTC
-  displayName: Weekly scheduled run
-  branches:
-    include: [main, maintenance/0.13.x]
-  always: true
->>>>>>> 8be40178
+- master
 
 variables:
   MKL_NUM_THREADS: 1
