*.py[oc]
# setup.py working directory
build
# setup.py dist directory
dist
#docs build and others
#generated  #not yet? generated for dataset not rebuild
docs/source/generated
docs/source/dev/generated
docs/source/examples/generated
docs/source/datasets/generated
docs/source/examples/index.rst
docs/source/examples/notebooks/generated
docs/source/datasets/statsmodels.datasets.*
docs/source/savefig
docs/gettingstarted_0.png
examples/executed

#setuptools-scm generated version file
statsmodels/_version.py
# Generated c source and built extensions
# and Byte-compiled / optimized / DLL files
*.c
*.so
*.py[cod]
__pycache__/


# repository directories for bzr-git
.bzr
.git
marks.git
marks.bzr

# virtualenv stuff
.venv

# Editor temporary/working/backup files
*$
.*.sw[nop]
.sw[nop]
*~
[#]*#
.#*
*.bak
*.tmp
/.idea
*.tgz
*.rej
*.org
.project
*.diff
.settings/
*.svn/
*.log.py
# Egg metadata
<<<<<<< HEAD
./*.egg-info
*.egg-info/
=======
*.egg-info
>>>>>>> 73e67a1c
# The shelf plugin uses this dir
.shelf
# Mac droppings
.DS_Store
help

# Coverage report output
.coverage
coverage_html_report/

# Idea IDE
.idea/

# VS Code
.vscode/
.vs/

# Project specific
statsmodels/version.py
statsmodels.egg-info/
iterate.dat
hash_dict.pickle
rehab.table
salary.table
.ipynb_checkpoints
statsmodels/tsa/statespace/_statespace.pyx
statsmodels/tsa/innovations/_arma_innovations.pyx
statsmodels/tsa/regime_switching/_hamilton_filter.pyx
statsmodels/tsa/regime_switching/_kim_smoother.pyx
statsmodels/tsa/statespace/_initialization.pyx
statsmodels/tsa/statespace/_representation.pyx
statsmodels/tsa/statespace/_kalman_filter.pyx
statsmodels/tsa/statespace/_kalman_smoother.pyx
statsmodels/tsa/statespace/_simulation_smoother.pyx
statsmodels/tsa/statespace/_cfa_simulation_smoother.pyx
statsmodels/tsa/statespace/_tools.pyx
statsmodels/tsa/statespace/_filters/_conventional.pyx
statsmodels/tsa/statespace/_filters/_inversions.pyx
statsmodels/tsa/statespace/_filters/_univariate.pyx
statsmodels/tsa/statespace/_filters/_univariate_diffuse.pyx
statsmodels/tsa/statespace/_smoothers/_conventional.pyx
statsmodels/tsa/statespace/_smoothers/_univariate.pyx
statsmodels/tsa/statespace/_smoothers/_univariate_diffuse.pyx
statsmodels/tsa/statespace/_smoothers/_alternative.pyx
statsmodels/tsa/statespace/_smoothers/_classical.pyx

#pytest
.cache
.pytest_cache

# Temporary copies for packaging
statsmodels/setup.cfg
statsmodels/LICENSE.txt

# Dataset downloads
statsmodels/datasets/tests/*.zip<|MERGE_RESOLUTION|>--- conflicted
+++ resolved
@@ -54,12 +54,12 @@
 *.svn/
 *.log.py
 # Egg metadata
-<<<<<<< HEAD
+
 ./*.egg-info
 *.egg-info/
-=======
+
 *.egg-info
->>>>>>> 73e67a1c
+
 # The shelf plugin uses this dir
 .shelf
 # Mac droppings
